--- conflicted
+++ resolved
@@ -61,11 +61,9 @@
 docker compose -f docker-compose.yml -f docker-compose.dev.yml up -d
 ```
 
-<<<<<<< HEAD
+
 > 💡 **Alles in einem Schritt?** `npm run dev:stack` (Windows: `npm run win:dev:stack`) baut App- und ELK-Images, startet beide Compose-Stacks, führt Migrationen/Bootstrap aus und seedet Demo- sowie Heavy-Datensätze.
-=======
-> 💡 **Alles in einem Schritt?** `npm run dev:stack` baut App- und ELK-Images, startet beide Compose-Stacks, führt Migrationen/Bootstrap aus und seedet Demo- sowie Heavy-Datensätze.
->>>>>>> f52b85cd
+
 
 ### 3️⃣ Bootstrap & Smoke-Checks
 ```bash
@@ -97,11 +95,7 @@
 | `npm run dev:up` | Initialisiert Datenbank & Tenants im Compose-Stack, erstellt Superuser |
 | `npm run dev:check` | Führt Health-Checks (LiteLLM, `/ai/ping`, `/ai/scope`) aus |
 | `npm run dev:init` | Führt `jobs:migrate` und `jobs:bootstrap` aus (nach `up -d`) |
-<<<<<<< HEAD
 | `npm run dev:stack` / `npm run win:dev:stack` | Startet App + ELK, Migrationen, Bootstrap, Demo- & Heavy-Seeding |
-=======
-| `npm run dev:stack` | Startet App + ELK, Migrationen, Bootstrap, Demo- & Heavy-Seeding |
->>>>>>> f52b85cd
 | `npm run dev:down` | Stoppt alle Container inkl. Volumes (`down -v`) |
 | `npm run dev:restart` | Neustart von Web- und Worker-Containern |
 | `npm run dev:rebuild` | Rebuild von Web-/Worker-Images (`-- --with-frontend` für Tailwind) |
