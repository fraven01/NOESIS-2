# NOESIS 2

## Vision
KI-gestützte SaaS-Plattform zur prozessualen Unterstützung der betrieblichen Mitbestimmung nach § 87 Abs. 1 Nr. 6 BetrVG.

> 📘 **Zentrale Leitplanken & Navigation:** [AGENTS.md](AGENTS.md) bündelt Rollen, Trigger und Links zu allen Primärquellen.
>
> 🚀 **Neu im Projekt?** Der [Onboarding-Leitfaden](docs/development/onboarding.md) führt Schritt für Schritt durch Setup, Skripte und weiterführende Dokumentation.

## Kernfunktionen (Geplant)
- Flexible, workflow-basierte Analyse von Dokumenten (z. B. Systembeschreibungen, Betriebsvereinbarungen)
- Mandantenfähigkeit zur Trennung von Daten verschiedener Parteien (Arbeitgeber, Betriebsräte, Anwälte)
- Wissensgenerierung und -abfrage durch angebundene Large Language Models (LLMs)
- Asynchrone Verarbeitung von rechenintensiven Analyse-Aufgaben

---

## Technologie-Stack
- Backend: Python 3.12+ mit Django 5.x
- Asynchrone Tasks: Celery & Redis
- Datenbank: PostgreSQL
- Frontend: Tailwind CSS v4 (PostCSS)
- Entwicklungsumgebung: Node.js, npm
- CI/CD & Testing: GitHub Actions, pytest

## AI Core

### API-Endpunkte
Alle Pfade erfordern die Header `X-Tenant-ID`, `X-Case-ID` sowie `Idempotency-Key`. Antworten enthalten Standard-Trace-Header und optionale `gaps` oder `citations`. Der `Idempotency-Key` muss pro Mandant und Vorgang eindeutig sein, damit wiederholte POST-Aufrufe dedupliziert werden können.

- `GET /ai/ping/` – einfacher Health-Check
- `POST /ai/intake/` – Metadaten speichern und Eingangsbestätigung liefern
- `POST /ai/scope/` – Auftragsumfang prüfen und fehlende Angaben melden
- `POST /ai/needs/` – Informationen dem Tenant-Profil zuordnen, Abbruch bei Lücken
- `POST /ai/sysdesc/` – Systembeschreibung nur wenn keine Informationen fehlen

### Graphen
Die Views orchestrieren reine Python-Graphen. Jeder Graph erhält `state: dict` und `meta: {tenant, case, trace_id}` und gibt `(new_state, result)` zurück. Der Zustand wird nach jedem Schritt in `.ai_core_store/{tenant}/{case}/state.json` persistiert. Gates wie `needs_mapping` oder `scope_check` brechen früh ab, statt unvollständige Drafts zu erzeugen.

### Lokale Nutzung
Das bestehende `docker compose`-Setup startet Web-App und Redis. Ein externer LiteLLM-Proxy kann über `LITELLM_BASE_URL` angebunden werden. Nach dem Start (`docker compose ... up`) können die Endpunkte lokal unter `http://localhost:8000/ai/` getestet werden.

### PII-Scope Playbook
Der Session-Scope sorgt dafür, dass dieselben deterministischen Platzhalter in Requests, LLM-Aufrufen, Logs und Tasks genutzt werden. Das Playbook [docs/pii-scope.md](docs/pii-scope.md) beschreibt die Reihenfolge (Middleware → Masking → Logging → Tasks → Egress), enthält eine Review-Checkliste und eine FastAPI-Referenz für Microservices.

---

## Docker Quickstart
```bash
# Falls noch keine .env vorhanden ist:
# Windows: copy .env.example .env   |   Linux/macOS: cp .env.example .env

docker compose -f docker-compose.yml -f docker-compose.dev.yml build
docker compose -f docker-compose.yml -f docker-compose.dev.yml up -d

# Bootstrap & Checks (idempotent):
npm run dev:up
npm run dev:check
```

Hinweise:
- Wenn bereits eine lokale `.env` mit gültigen Schlüsseln existiert, Kopierschritt überspringen.
- Der Entwicklungscontainer führt `python manage.py collectstatic` beim Start automatisch aus.
- Bei älteren Compose-Setups ggf. manuell:
  `docker-compose exec web python manage.py collectstatic` (notwendig wegen `CompressedManifestStaticFilesStorage`).

---

## Lokales Setup (Alternative ohne Docker)

Docker Compose ist die bevorzugte Methode für ein konsistentes, schnelles Setup.
Die folgenden Schritte sind ein manueller Fallback, falls Docker nicht genutzt wird.

### Voraussetzungen
- Python 3.12+
- Node.js und npm
- PostgreSQL-Server
- Redis-Server

### Installations-Schritte
1. Repository klonen
   ```bash
   git clone https://github.com/fraven01/NOESIS-2.git
   cd NOESIS-2
   ```
2. Python-Umgebung einrichten
   ```bash
   python -m venv .venv
   # Linux/macOS
   source .venv/bin/activate
   # Windows PowerShell
   .\.venv\Scripts\Activate.ps1

   pip install -r requirements.txt
   pip install -r requirements-dev.txt
   ```
3. Frontend-Abhängigkeiten installieren
   ```bash
   npm install
   ```
4. Datenbank einrichten
   - Leere PostgreSQL-Datenbank erstellen (z. B. `CREATE DATABASE noesis2_db;`).
   - `.env.example` nach `.env` kopieren und Zugangsdaten anpassen.
   - Migrationen ausführen:
     ```bash
     python manage.py migrate
     ```
5. Superuser anlegen
   ```bash
   python manage.py createsuperuser
   ```

### Entwicklungsserver starten
```bash
npm run dev
```


## Lokales Testen

Die Tests greifen auf die in `docker-compose.dev.yml` definierten Service-Hosts (u. a. `db`) zu. Ausserhalb der Compose-Umgebung fehlen diese Namensaufloesungen und Django bricht mit Verbindungsfehlern ab. Zudem enthaelt das `web`-Image nur Produktionsabhaengigkeiten, daher muessen vor dem Testlauf sowohl Basis- als auch Dev-Abhaengigkeiten installiert werden.

```bash
docker compose -f docker-compose.dev.yml run --rm web sh -c "pip install -r requirements.txt -r requirements-dev.txt && python -m pytest"
```

Der Befehl laedt die benoetigten Pakete in den temporaeren Container, fuehrt die Tests aus und entfernt den Container anschliessend wieder. Fuehre ihn bei jedem frischen Containerlauf erneut aus, da Installationen nicht persistent sind.

## Anwendung ausführen mit Docker

- `docker compose -f docker-compose.yml -f docker-compose.dev.yml up`: Startet die gesamte Anwendung im Vordergrund (Logs im Terminal).
- `docker compose -f docker-compose.yml -f docker-compose.dev.yml up -d`: Startet die Anwendung im Hintergrund (detached mode).
- `docker compose -f docker-compose.yml -f docker-compose.dev.yml down`: Stoppt und entfernt die Container (Volumes wie Datenbankdaten bleiben erhalten).
- `npm run dev:manage <befehl>`: Führt einen `manage.py`-Befehl (z. B. `createsuperuser`) im laufenden `web`-Container aus (Windows: `npm run win:dev:manage <befehl>`).
- Der Entwicklungscontainer führt `python manage.py collectstatic` beim Start automatisch aus.
  Bei älteren Compose-Setups muss dieser Schritt manuell erfolgen:
  `docker-compose exec web python manage.py collectstatic`.
  Notwendig, da `CompressedManifestStaticFilesStorage` aktiv ist.
- Hinweis zu `.env`: Host-seitige Werte für `DATABASE_URL`/`REDIS_URL` bleiben für lokale Tools bestehen.
<<<<<<< HEAD
  Die Compose-Services `web` und `worker` lesen stattdessen `.env.docker` (Standardwerte sind
  `postgresql://noesis2:noesis2@db:5432/noesis2` bzw. `redis://redis:6379/0`).
  Passe Container-DSNs bei Bedarf über `COMPOSE_DATABASE_URL`/`COMPOSE_REDIS_URL` in `.env.docker`
  oder überschreibe sie gezielt in deiner `.env`.
=======
  Die Compose-Services `web` und `worker` verwenden dagegen ihre eigenen Defaults (`postgresql://noesis2:noesis2@db:5432/noesis2`
  bzw. `redis://redis:6379/0`). Falls du abweichende Container-DSNs brauchst, setze dafür `COMPOSE_DATABASE_URL` bzw.
  `COMPOSE_REDIS_URL` in deiner `.env` oder in einer separaten `.env.docker`.
>>>>>>> f67e24d2
- Datenbankmigrationen laufen nicht automatisch mit. Führe sie bei Bedarf manuell aus, z. B. mit
  `npm run dev:manage migrate`.

### Dev-Skripte (idempotent)
- `npm run dev:up`: Startet/initialisiert die Umgebung, führt `migrate_schemas`, bootstrapped den Public‑Tenant, legt `dev`‑Tenant und Superuser an. Bricht mit einem Hinweis ab, wenn keine `.env` im Projektstamm liegt (vorher `.env.example` kopieren).
- `npm run dev:check`: Führt Smoke‑Checks aus (LiteLLM Health/Chat, `GET /ai/ping/`, `POST /ai/scope/`). Chat erfordert gültige `GEMINI_API_KEY`.
- `npm run dev:down`: Stoppt und entfernt alle Container inkl. Volumes.
- `npm run dev:rebuild`: Baut Web- und Worker-Images neu und aktualisiert Code-Abhängigkeiten, ohne Volumes zu löschen. Mit `npm run dev:rebuild -- --with-frontend` lässt sich optional auch das Frontend-Image aktualisieren.
- `npm run dev:restart`: Startet Web- und Worker-Container schnell neu (Compose `restart`).
- `npm run dev:manage <befehl>`: Wrapper für `python manage.py` im Web-Container (z. B. `npm run dev:manage makemigrations users`).
- `npm run dev:init`: Führt die Compose‑Jobs `migrate` und `bootstrap` aus (nach `up -d`).
- `npm run dev:reset`: Full reset (down -v → build --no-cache → up -d → init → checks).
- `npm run jobs:rag`: Führt `docs/rag/schema.sql` gegen die DB aus (idempotent).
- `npm run rag:enable`: Setzt `RAG_ENABLED=true` in `.env` und startet Web/Worker neu.
 - `npm run jobs:rag:health`: Prüft RAG-Gesundheit (pgvector installiert, Tabellen vorhanden).

**Wann welches Skript?**
- Konfigurationswerte, Feature-Flags oder Django-Code geändert und die laufenden Container sollen die Änderungen aufnehmen → `npm run dev:restart` (Windows: `npm run win:dev:restart`).
- Neue Python-/Node-Abhängigkeiten installiert oder das Dockerfile angepasst → `npm run dev:rebuild` (Windows: `npm run win:dev:rebuild`).
- Komplettes Setup inkl. Datenbanken zurücksetzen (z. B. nach kaputten Fixtures) → `npm run dev:reset` (Windows: `npm run win:dev:reset`).
- Nur das RAG-Schema aktualisieren bzw. die Installation verifizieren → `npm run jobs:rag` bzw. `npm run jobs:rag:health`.
- Demo-Tenant & Beispieldaten neu befüllen → `npm run dev:manage create_demo_data` (Windows: `npm run win:dev:manage create_demo_data`).

Hinweis (Windows): PowerShell‑Varianten sind enthalten:
- `npm run win:dev:up`
- `npm run win:dev:check`
- `npm run win:dev:down`
- `npm run win:dev:rebuild` (optional mit `npm run win:dev:rebuild -- -WithFrontend`)
- `npm run win:dev:restart`
- `npm run win:dev:manage <befehl>`
- `npm run win:dev:reset`
- `npm run win:rag:enable`
- `npm run win:jobs:rag`
- `npm run win:jobs:rag:health`

### Git Hooks (Lint vor Push)
- Installieren: 
  - macOS/Linux: `npm run hooks:install`
  - Windows: `npm run win:hooks:install`
- Wirkung: Vor jedem `git push` läuft automatisch `npm run lint` (ruff + black). Zum Überspringen einmalig `SKIP_LINT=1 git push` setzen.

---
 
## Konfiguration (.env)
Benötigte Variablen (siehe `.env.example` oder `.env.dev.sample`):

- SECRET_KEY: geheimer Schlüssel für Django
- DEBUG: `true`/`false`
- DB_USER / DB_PASSWORD / DB_NAME: gemeinsame Dev‑Credentials; werden für den Container‑Init und DSNs genutzt.
- DATABASE_URL: Verbindungs-URL zur PostgreSQL-Datenbank (App‑DB, default: `postgresql://noesis2:noesis2@db:5432/noesis2`)
- REDIS_URL: Redis-Endpoint (z. B. für Celery)
- RAG_ENABLED: `true`/`false` zur Aktivierung des Retrieval-Augmented-Generation-Workflows.
  Aktiviere das Flag nur, wenn das `rag`-Schema inklusive `pgvector`-Extension (`CREATE EXTENSION IF NOT EXISTS vector;`)
  anhand von [`docs/rag/schema.sql`](docs/rag/schema.sql) bereitsteht und über `DATABASE_URL` oder `RAG_DATABASE_URL`
  erreichbar ist. Für den Datenbankzugriff wird `psycopg2` (oder das Binär-Pendant `psycopg2-binary`) benötigt.
  Achtung: Mandanten-IDs müssen UUIDs sein. Ältere nicht-UUID-Werte werden deterministisch gemappt, sollten aber per Migration
  bereinigt werden, bevor Deployments `RAG_ENABLED=true` setzen.

AI Core:
- LITELLM_BASE_URL: Basis-URL des LiteLLM-Proxys
- LITELLM_API_KEY: API-Key für den Proxy
- LITELLM_DATABASE_URL (optional): separates DB‑DSN für die LiteLLM Admin‑DB (default in Compose aus `DB_*` + `LITELLM_DB_NAME`)
- LANGFUSE_PUBLIC_KEY / LANGFUSE_SECRET_KEY: Schlüssel für Langfuse-Tracing
- LITELLM_SALT_KEY: Salt für Verschlüsselung gespeicherter Provider‑Keys in der Admin‑DB (empfohlen für Admin UI)

Die Settings lesen `.env` via `django-environ`. `DATABASE_URL` muss eine vollständige URL enthalten (inkl. URL-Encoding für Sonderzeichen); `REDIS_URL` wird sowohl für Celery als auch für Redis-basierte Integrationen verwendet.

Best Practice: In Dev einen gemeinsamen DB‑User für App und LiteLLM verwenden (einfachere Einrichtung). In Produktion getrennte Rollen/DSNs je Dienst (Least Privilege).

## LiteLLM & Modelle (Prod vs. Lokal)
- Produktion (Cloud Run)
  - LiteLLM authentifiziert gegen Vertex AI per Service Account (ADC), kein API‑Key nötig.
  - Regionensplit: Cloud Run `europe-west3`, Vertex `us-central1` (siehe `scripts/init_litellm_gcloud.sh` und CI).
  - Routing: `MODEL_ROUTING.yaml` zeigt auf `vertex_ai/*` Modelle (z. B. `vertex_ai/gemini-2.5-flash`).
  - Labels → Modelle (Vertex AI):
    - `default`, `fast`, `simple-query`, `synthesize`, `extract`, `classify`, `analyze` → `vertex_ai/gemini-2.5-flash`
    - `reasoning`, `draft` → `vertex_ai/gemini-2.5-pro`
    - `embedding` → `vertex_ai/text-embedding-004`
  - CI setzt `VERTEXAI_PROJECT` und `VERTEXAI_LOCATION` und pinned die Cloud‑Run Service‑Account‑Identität.

- Lokal (Docker Compose)
  - Vertex ADC steht lokal i. d. R. nicht zur Verfügung. Nutze AI‑Studio (Gemini) über LiteLLM‑Config.
  - Datei `config/litellm-config.yaml` ist für AI‑Studio konfiguriert (`gemini/*` + `GEMINI_API_KEY`).
  - Erzeuge eine lokale Routing‑Override, damit Django lokale Modelle anspricht:
    ```bash
    cp MODEL_ROUTING.local.yaml.sample MODEL_ROUTING.local.yaml
    ```
  - Setze in `.env` mindestens:
    - `GEMINI_API_KEY=<dein_ai_studio_key>`
    - `LITELLM_MASTER_KEY=<beliebiger_dev_key>`
  - Starte LiteLLM via Compose und teste:
    ```bash
    docker compose -f docker-compose.yml -f docker-compose.dev.yml up -d litellm
    bash scripts/smoke_litellm.sh
    ```

  - Labels → Modelle (AI Studio):
    - `default`, `fast`, `simple-query`, `synthesize`, `extract`, `classify`, `analyze` → `gemini-2.5-flash`
    - `reasoning`, `draft` → `gemini-2.5-pro`
    - `embedding` → `google/text-embedding-004`

Hinweis: `MODEL_ROUTING.local.yaml` ist git‑ignored und überschreibt nur lokal. In Prod wird ausschließlich `MODEL_ROUTING.yaml` verwendet.

## GCloud Bootstrap (Windows)
Mit dem Skript `scripts/gcloud-bootstrap.ps1` kannst du dich per `gcloud` anmelden, ein Projekt/Region wählen und häufige Laufzeitwerte aus GCP sammeln (Redis, Cloud SQL, Cloud Run URLs). Die Werte werden sicher in `.env.gcloud` geschrieben (Git-ignored) und können selektiv in deine `.env` übernommen werden.

PowerShell (Windows):

```powershell
pwsh -File scripts/gcloud-bootstrap.ps1
# oder nicht-interaktiv mit Vorgaben:
pwsh -File scripts/gcloud-bootstrap.ps1 -Region europe-west3 -Zone europe-west3-a

# Optional: Secrets explizit ziehen (schreibt sensible Werte in .env.gcloud!)
pwsh -File scripts/gcloud-bootstrap.ps1 -FetchSecrets -Secrets SECRET_KEY,LANGFUSE_KEY
```

Hinweise:
- Secrets werden standardmäßig nicht geladen. Mit `-FetchSecrets` + `-Secrets` kannst du gezielt Secret-Names laden, sofern dein Account berechtigt ist.
- Für Cloud SQL im lokalen Setup bevorzugen wir weiterhin die lokale DB (Docker). Alternativ Cloud SQL Auth Proxy verwenden und `DB_HOST`/`DATABASE_URL` passend setzen.

## GCloud Bootstrap (Bash/WSL/Linux)
Das Bash-Pendant läuft unter WSL oder Linux. Es sammelt dieselben Werte und schreibt `.env.gcloud` (Git-ignored).

```bash
# Interaktiv
bash scripts/gcloud-bootstrap.sh

# Mit Parametern
bash scripts/gcloud-bootstrap.sh --region europe-west3 --zone europe-west3-a

# Optional Secrets (vorsichtig)
bash scripts/gcloud-bootstrap.sh --fetch-secrets \
  --secret SECRET_KEY --secret LANGFUSE_KEY
```

Voraussetzungen: `gcloud` im PATH. `jq` ist nicht erforderlich.

## Settings-Profile
Das alte `noesis2/settings.py` wurde entfernt; verwende ausschließlich das modulare Paket `noesis2/settings/`.

- Standard: `noesis2.settings.development` (in `manage.py`, `asgi.py`, `wsgi.py` vorkonfiguriert)
- Production: `noesis2.settings.production`
- Umstellung per Env-Var: `DJANGO_SETTINGS_MODULE=noesis2.settings.production`

## Datenmigration und Standard-Organisation
Beim Upgrade auf die mandantenfähige Struktur muss jedem bestehenden Projekt
eine Organisation zugeordnet werden. Die Migration
`projects/migrations/0002_project_organization.py` legt für vorhandene Projekte
automatisch eine Organisation an. Sollten nach dem Deploy noch Projekte ohne
Organisation existieren (z. B. nach einem manuellen Datenimport), kann der
Management-Befehl `assign_default_org` genutzt werden:

```bash
python manage.py assign_default_org
```

Der Befehl erzeugt für jedes betroffene Projekt eine neue Organisation und
aktualisiert das Projekt entsprechend.

## Tenant-Verwaltung

Eine ausführliche Anleitung zur Einrichtung und Pflege von Mandanten (inkl. lokalem Setup, Admin/Operator‑Rollen und X‑Tenant‑Schema) befindet sich im Dokument [docs/multi-tenancy.md](docs/multi-tenancy.md).

## Operator-Kommandos (Makefile)

Im Projektwurzelverzeichnis stehen Makefile-Targets zur Verfügung, um wiederkehrende Operator-Aufgaben auszuführen:

- `make jobs:migrate` – führt `python manage.py migrate_schemas --noinput` aus.
- `make jobs:bootstrap` – legt den öffentlichen Tenant per `bootstrap_public_tenant` an (`DOMAIN` erforderlich).
- `make tenant-new` – erstellt ein neues Schema und die zugehörige Domain (`SCHEMA`, `NAME`, `DOMAIN`).
- `make tenant-superuser` – erzeugt einen Superuser in einem Schema (`SCHEMA`, `USERNAME`, `PASSWORD`, optional `EMAIL`).
- `make jobs:rag` – spielt [`docs/rag/schema.sql`](docs/rag/schema.sql) gegen den RAG-Store ein (`RAG_DATABASE_URL` oder fallback `DATABASE_URL`).
- `make jobs:rag:health` – prüft Schema, Tabellen und `vector`-Extension im RAG-Store (`RAG_DATABASE_URL` oder fallback `DATABASE_URL`).

Setze die benötigten Umgebungsvariablen vor dem Aufruf, z. B.:

```bash
export DOMAIN=demo.localhost
export SCHEMA=demo
export NAME="Demo GmbH"
export USERNAME=admin
export PASSWORD=changeme
export RAG_DATABASE_URL=postgresql://user:pass@host:5432/rag
```

`RAG_DATABASE_URL` kann leer bleiben, sofern `DATABASE_URL` auf dieselbe Instanz zeigt. Für alternative Python-Binaries lässt sich `PYTHON` überschreiben (`make PYTHON=python3 jobs:migrate`).

## LiteLLM Proxy (lokal)
- `.env.example` → `.env` kopieren und `GOOGLE_API_KEY` setzen
- Start: `docker compose -f docker-compose.yml -f docker-compose.dev.yml up -d litellm`
- Healthcheck: `curl -s http://localhost:4000/health`
- Admin UI Login: Standardmäßig via Master Key (Wahl im UI). Alternativ User/Pass über `UI_USERNAME`/`UI_PASSWORD` setzen (in dev/staging per Compose auf `DB_USER`/`DB_PASSWORD` voreingestellt).

## Frontend-Build (Tailwind v4 via PostCSS)
- Build/Watch: `npm run build:css` (wird in `npm run dev` automatisch gestartet)
- Konfiguration: `postcss.config.js` mit `@tailwindcss/postcss` und `autoprefixer`
- Eingabe/Ausgabe: `theme/static_src/input.css` → `theme/static/css/output.css`

## Frontend-Richtlinien
- [Frontend-Überblick](docs/frontend-ueberblick.md)
- Der vollständige Rahmen für React/TypeScript-Komponenten ist im [Frontend Master Prompt](docs/frontend-master-prompt.md) beschrieben.

## Testing
- Bevorzugt: in Docker ausführen, siehe Abschnitt "Lokales Testen".
- Schnelllauf: `docker compose -f docker-compose.dev.yml run --rm web sh -c "pip install -r requirements.txt -r requirements-dev.txt && python -m pytest -q"`
- Mit Coverage: `docker compose -f docker-compose.dev.yml run --rm web sh -c "pip install -r requirements.txt -r requirements-dev.txt && python -m pytest -q --cov=noesis2 --cov-report=term-missing"`
- Kurzbefehle: `npm run test:py` bzw. `npm run test:py:cov`
- Hinweis: Direktes `pytest` auf dem Host führt häufig zu DB-/Hostname-Fehlern (kein `db` im Compose-Netz). Nur nativ ausführen, wenn Postgres/Redis lokal verfügbar und korrekt konfiguriert sind.

## Linting & Formatierung
- Prüfen: `npm run lint` (ruff + black --check)
- Fixen: `npm run lint:fix` (ruff --fix + black)

## Abhängigkeitsmanagement (pip-tools)
- Produktion: `pip-compile requirements.in` → `requirements.txt`
- Entwicklung: `pip-compile requirements-dev.in` → `requirements-dev.txt`
- Installation: `pip install -r requirements*.txt`

## Troubleshooting (Windows)
- Nur bei nativer Ausführung ohne Docker relevant: Falls `pytest`, `black`, `ruff` oder `pip-compile` nicht gefunden werden, `%APPDATA%\Python\Python313\Scripts` zum PATH hinzufügen.
- `.env` sollte UTF‑8 ohne BOM sein (bei Parsen-Fehlern Datei neu speichern).<|MERGE_RESOLUTION|>--- conflicted
+++ resolved
@@ -137,16 +137,12 @@
   `docker-compose exec web python manage.py collectstatic`.
   Notwendig, da `CompressedManifestStaticFilesStorage` aktiv ist.
 - Hinweis zu `.env`: Host-seitige Werte für `DATABASE_URL`/`REDIS_URL` bleiben für lokale Tools bestehen.
-<<<<<<< HEAD
+
   Die Compose-Services `web` und `worker` lesen stattdessen `.env.docker` (Standardwerte sind
   `postgresql://noesis2:noesis2@db:5432/noesis2` bzw. `redis://redis:6379/0`).
   Passe Container-DSNs bei Bedarf über `COMPOSE_DATABASE_URL`/`COMPOSE_REDIS_URL` in `.env.docker`
   oder überschreibe sie gezielt in deiner `.env`.
-=======
-  Die Compose-Services `web` und `worker` verwenden dagegen ihre eigenen Defaults (`postgresql://noesis2:noesis2@db:5432/noesis2`
-  bzw. `redis://redis:6379/0`). Falls du abweichende Container-DSNs brauchst, setze dafür `COMPOSE_DATABASE_URL` bzw.
-  `COMPOSE_REDIS_URL` in deiner `.env` oder in einer separaten `.env.docker`.
->>>>>>> f67e24d2
+
 - Datenbankmigrationen laufen nicht automatisch mit. Führe sie bei Bedarf manuell aus, z. B. mit
   `npm run dev:manage migrate`.
 
