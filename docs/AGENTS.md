--- conflicted
+++ resolved
@@ -30,9 +30,5 @@
 
 ## Tool-Verträge & Schemas
 - Tool- und Agenten-Implementierungen verwenden `ToolContext`, `*Input`, `*Output` und `ToolError` gemäß der [Tool-Verträge des AI Core](agents/tool-contracts.md).
-<<<<<<< HEAD
-- Pflichtfelder wie `tenant_id`, `trace_id` und optionale Idempotenzschlüssel sind dort beschrieben; Fehlercodes orientieren sich an `ToolErrorType`.
-=======
 - Pflichtfelder wie `tenant_id`, `trace_id` sowie genau eine der Laufzeit-IDs (`run_id` oder `ingestion_run_id`) und optionale Idempotenzschlüssel sind dort beschrieben; Fehlercodes orientieren sich an `ToolErrorType`.
->>>>>>> 1401d67b
 - JSON-Schemas können über `model_json_schema()` direkt aus den Pydantic-Modellen erzeugt und als Referenz für API-/Tool-Autor:innen genutzt werden.