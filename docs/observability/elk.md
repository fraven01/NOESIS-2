# ELK Stack für lokale Entwicklung

Die Elastic-Komponenten laufen in einem separaten Compose-Stack unter `docker/elk`. Die Konfiguration ist für Entwicklungszwecke gedacht und verzichtet auf TLS-Zertifikate, erfordert aber Dev-Passwörter.

## Voraussetzungen
- Docker und Docker Compose v2
- Ausreichend Arbeitsspeicher (mind. 4 GB RAM für Elasticsearch + Kibana)
- Ein Verzeichnis mit Anwendungs-Logs im JSON-Format (Standard: `logs/app/*.log` und `logs/app/chaos/*.json`)

## Starten
```bash
# Gesamtes Dev-Setup per npm (App + ELK + Seeding)
npm run dev:stack
<<<<<<< HEAD
# Windows-Variante
npm run win:dev:stack
=======
>>>>>>> f52b85cd

# Gesamtes Dev-Setup (App + ELK) von Grund auf bauen & starten
bash scripts/dev-up-all.sh

# Nur den ELK-Stack starten (wenn App bereits läuft)
docker compose -f docker/elk/docker-compose.yml up -d

# ELK-Stack wieder stoppen
docker compose -f docker/elk/docker-compose.yml down
```

<<<<<<< HEAD
Das Oneshot-Skript `scripts/dev-up-all.sh` (Aliases `npm run dev:stack` bzw. `npm run win:dev:stack`) führt folgende Schritte aus:
=======
Das Oneshot-Skript `scripts/dev-up-all.sh` (alias `npm run dev:stack`) führt folgende Schritte aus:
>>>>>>> f52b85cd

1. Baut die lokalen Docker-Images für Anwendung und ELK-Stack.
2. Startet beide Compose-Stacks.
3. Wartet, bis der Web-Service reagiert, und führt `npm run dev:init` (Migrationen, Bootstrap) aus.
4. Seedet Demo- und Heavy-Datasets (`npm run seed:demo`, `npm run seed:heavy`).

Dabei legt es das Log-Verzeichnis (`APP_LOG_PATH`, Standard `logs/app`) automatisch an.

Standard-Credentials für Elasticsearch/Kibana liegen in [`../../.env.dev-elk`](../../.env.dev-elk). Das Skript lädt die Datei automatisch, sofern sie vorhanden ist.

Vor dem Start können folgende Variablen gesetzt werden:

| Variable | Zweck | Default |
| --- | --- | --- |
| `ELASTIC_PASSWORD` | Passwort für den `elastic`-User | `changeme` |
| `KIBANA_SYSTEM_PASSWORD` | Passwort für den `kibana_system`-Account | `changeme` |
| `APP_LOG_PATH` | Pfad zum Log-Verzeichnis der Anwendung | `../../logs/app` relativ zu `docker/elk` |
| `KIBANA_PUBLIC_URL` | Öffentliche URL (Proxy) für Kibana | `http://localhost:5601` |

Die Logs werden schreibgeschützt unter `/var/log/noesis` im Logstash-Container gemountet. Der Stack öffnet folgende Ports:

- `9200` für Elasticsearch (Basic Auth: `elastic` + `ELASTIC_PASSWORD`)
- `5601` für Kibana (Login: `elastic` + `ELASTIC_PASSWORD`, oder `kibana_system` per API)
- `5044` für Beats-Inputs (optional, z. B. Filebeat)

## Nutzung
1. Kibana ist nach dem Start unter [http://localhost:5601](http://localhost:5601) erreichbar. Melde dich mit dem `elastic`-Benutzer an.
2. Logstash liest lokale JSON-Logs (`timestamp`-Feld empfohlen) aus dem gemounteten Verzeichnis und schreibt sie in Indizes `noesis-app-*`. Chaos-Testläufe landen unter `logs/app/chaos/*.json` und werden mit dem Feld `test_suite=chaos` markiert, sodass Kibana-Discover-Abfragen wie `test_suite:chaos` die Reports filtern.
3. Für Filebeat-Setups kann `localhost:5044` als Ziel genutzt werden. Zertifikate müssen ggf. ergänzt werden.

## Betrieb in Google Cloud
Für produktionsnahe Tests nutzen wir die Google-Cloud-Logging-Pipeline als Quelle. Die Logstash-Konfiguration enthält dafür einen optionalen `google_pubsub`-Input. Vorgehen:

1. **Cloud Logging → Pub/Sub**
   ```bash
   gcloud logging sinks create noesis-elk \
     pubsub.googleapis.com/projects/$PROJECT_ID/topics/noesis-elk \
     --log-filter='resource.type=("cloud_run_revision" OR "k8s_container")'

   gcloud pubsub subscriptions create noesis-elk-sub \
     --topic=noesis-elk --ack-deadline=30
   ```
   Der Sink streamt Cloud-Run- bzw. GKE-Container-Logs in das Pub/Sub-Topic.

2. **Service Account für Logstash**
   ```bash
   gcloud iam service-accounts create logstash-subscriber --project $PROJECT_ID
   gcloud pubsub subscriptions add-iam-policy-binding noesis-elk-sub \
     --member="serviceAccount:logstash-subscriber@$PROJECT_ID.iam.gserviceaccount.com" \
     --role="roles/pubsub.subscriber"
   gcloud iam service-accounts keys create ~/Downloads/noesis-logstash.json \
     --iam-account logstash-subscriber@$PROJECT_ID.iam.gserviceaccount.com
   ```
   Die JSON-Datei bleibt außerhalb des Repos und wird später gemountet.

3. **Compose-Stack mit Pub/Sub-Empfang starten**
   ```bash
   export GCP_PROJECT_ID=$PROJECT_ID
   export GCP_PUBSUB_TOPIC=noesis-elk
   export GCP_PUBSUB_SUBSCRIPTION=noesis-elk-sub
   export GCP_CREDENTIALS_PATH=~/Downloads/noesis-logstash.json

   docker compose \
     -f docker/elk/docker-compose.yml \
     -f docker/elk/docker-compose.gcloud.yml \
     up
   ```
   Standardmäßig erwartet Logstash die Credentials unter `/usr/share/logstash/config/gcp-service-account.json`. Du kannst den Zielpfad mit `GCP_CREDENTIALS_FILE` überschreiben.

Die GCP-Pfade ergänzen die lokale Volume-Quelle; beide Inputs (Datei + Pub/Sub) können parallel aktiv sein. Für produktive Workloads sollten Pub/Sub-Acks überwacht und Retention/Dead-Letter-Queues konfiguriert werden.

## Bekannte Einschränkungen
- Elasticsearch benötigt ca. 4 GB RAM; auf schwächeren Maschinen kann der Dienst nicht starten.
- TLS ist deaktiviert. Für produktionsnahe Tests müssen Zertifikate und Transportverschlüsselung ergänzt werden.
- Standard-Logformat erwartet JSON mit einem `timestamp`-Feld. Andere Formate erfordern Anpassungen in `docker/elk/pipeline.conf`.<|MERGE_RESOLUTION|>--- conflicted
+++ resolved
@@ -11,11 +11,10 @@
 ```bash
 # Gesamtes Dev-Setup per npm (App + ELK + Seeding)
 npm run dev:stack
-<<<<<<< HEAD
+
 # Windows-Variante
 npm run win:dev:stack
-=======
->>>>>>> f52b85cd
+
 
 # Gesamtes Dev-Setup (App + ELK) von Grund auf bauen & starten
 bash scripts/dev-up-all.sh
@@ -27,11 +26,8 @@
 docker compose -f docker/elk/docker-compose.yml down
 ```
 
-<<<<<<< HEAD
 Das Oneshot-Skript `scripts/dev-up-all.sh` (Aliases `npm run dev:stack` bzw. `npm run win:dev:stack`) führt folgende Schritte aus:
-=======
-Das Oneshot-Skript `scripts/dev-up-all.sh` (alias `npm run dev:stack`) führt folgende Schritte aus:
->>>>>>> f52b85cd
+
 
 1. Baut die lokalen Docker-Images für Anwendung und ELK-Stack.
 2. Startet beide Compose-Stacks.
