--- conflicted
+++ resolved
@@ -89,9 +89,7 @@
     # Configure PostgreSQL directly from individual environment variables.
     # This avoids issues with special characters in passwords breaking a DATABASE_URL.
     DATABASES = {
-<<<<<<< HEAD
-        "default": env.db(),
-=======
+
         'default': {
             'ENGINE': 'django.db.backends.postgresql',
             'NAME': env('DB_NAME'),
@@ -100,7 +98,7 @@
             'HOST': env('DB_HOST', default='localhost'),
             'PORT': env('DB_PORT', default='5432'),
         }
->>>>>>> de87efd4
+
     }
 except (ImportError, ImproperlyConfigured, Exception):
     # If the driver is not installed or env vars are missing, fall back to SQLite
