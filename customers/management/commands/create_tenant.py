from django.conf import settings
from django.core.management.base import BaseCommand, CommandError
<<<<<<< HEAD
from django_tenants.utils import get_public_schema_name
=======
from django.db import transaction
>>>>>>> 1dd0ef4f

from customers.models import Domain, Tenant


class Command(BaseCommand):
    help = "Create a tenant and associated domain"

    def add_arguments(self, parser):
        parser.add_argument("--schema", required=True)
        parser.add_argument("--name", required=True)
        parser.add_argument("--domain", required=True)

    def handle(self, *args, **options):
        schema = options["schema"]
        name = options["name"]
        domain = options["domain"]

<<<<<<< HEAD
        if schema == get_public_schema_name():
            raise CommandError("Schema 'public' is reserved")
=======
        if schema == settings.PUBLIC_SCHEMA_NAME:
            raise CommandError("Schema cannot be the public schema")

>>>>>>> 1dd0ef4f
        if Tenant.objects.filter(schema_name=schema).exists():
            raise CommandError("Schema already exists")
        if Domain.objects.filter(domain=domain).exists():
            raise CommandError("Domain already exists")

        if Domain.objects.filter(domain=domain).exists():
            raise CommandError("Domain already exists")

        with transaction.atomic():
            tenant = Tenant.objects.create(schema_name=schema, name=name)
            Domain.objects.create(domain=domain, tenant=tenant, is_primary=True)
        self.stdout.write(self.style.SUCCESS(f"Tenant '{name}' created"))<|MERGE_RESOLUTION|>--- conflicted
+++ resolved
@@ -1,10 +1,6 @@
-from django.conf import settings
 from django.core.management.base import BaseCommand, CommandError
-<<<<<<< HEAD
+from django.db import transaction
 from django_tenants.utils import get_public_schema_name
-=======
-from django.db import transaction
->>>>>>> 1dd0ef4f
 
 from customers.models import Domain, Tenant
 
@@ -22,23 +18,15 @@
         name = options["name"]
         domain = options["domain"]
 
-<<<<<<< HEAD
         if schema == get_public_schema_name():
             raise CommandError("Schema 'public' is reserved")
-=======
-        if schema == settings.PUBLIC_SCHEMA_NAME:
-            raise CommandError("Schema cannot be the public schema")
-
->>>>>>> 1dd0ef4f
         if Tenant.objects.filter(schema_name=schema).exists():
             raise CommandError("Schema already exists")
-        if Domain.objects.filter(domain=domain).exists():
-            raise CommandError("Domain already exists")
-
         if Domain.objects.filter(domain=domain).exists():
             raise CommandError("Domain already exists")
 
         with transaction.atomic():
             tenant = Tenant.objects.create(schema_name=schema, name=name)
             Domain.objects.create(domain=domain, tenant=tenant, is_primary=True)
+
         self.stdout.write(self.style.SUCCESS(f"Tenant '{name}' created"))