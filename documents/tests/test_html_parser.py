from __future__ import annotations

import base64
import hashlib

from typing import Optional

import httpx
import pytest

from documents import media_type_resolver
from documents.contracts import InlineBlob
from documents.parsers_html import HtmlDocumentParser
from documents.pipeline import DocumentPipelineConfig


def _inline_blob_from_bytes(
    payload: bytes, media_type: str = "text/html"
) -> InlineBlob:
    return InlineBlob(
        type="inline",
        media_type=media_type,
        base64=base64.b64encode(payload).decode("ascii"),
        sha256=hashlib.sha256(payload).hexdigest(),
        size=len(payload),
    )


def _inline_blob_from_text(text: str, media_type: str = "text/html") -> InlineBlob:
    return _inline_blob_from_bytes(text.encode("utf-8"), media_type=media_type)


class _DocumentStub:
    def __init__(
        self,
        *,
        media_type: str,
        blob: InlineBlob,
        origin_uri: Optional[str] = None,
        language: Optional[str] = None,
        name: Optional[str] = None,
    ) -> None:
        self.media_type = media_type
        self.blob = blob
        self.file_name = name

        class _Meta:
            pass

        meta = _Meta()
        meta.origin_uri = origin_uri
        meta.language = language
        self.meta = meta


def test_html_parser_extracts_reader_content() -> None:
    document_html = """<!DOCTYPE html>
<html lang="en">
  <head>
    <title>Sample Article</title>
    <meta charset="utf-8" />
  </head>
  <body>
    <header><nav>Navigation</nav></header>
    <main>
      <article>
        <h1>Title of Article</h1>
        <p>Intro paragraph with some leading text before the chart image <img src="images/chart.png" alt="Chart showing growth" /> continues after image.</p>
        <section>
          <h2>Details Section</h2>
          <p>First detail paragraph providing context.</p>
          <ul>
            <li>First bullet item.</li>
            <li>Second bullet item.</li>
          </ul>
          <table>
            <thead>
              <tr><th>Metric</th><th>Value</th></tr>
            </thead>
            <tbody>
              <tr><td>Alpha</td><td>10</td></tr>
              <tr><td>Beta</td><td>20</td></tr>
              <tr><td>Gamma</td><td>30</td></tr>
            </tbody>
          </table>
          <figure>
            <img src="https://cdn.example.com/images/remote.jpg" alt="Remote" />
            <figcaption>Remote image caption.</figcaption>
          </figure>
        </section>
      </article>
    </main>
    <footer>Footer text</footer>
  </body>
</html>
"""
    document = _DocumentStub(
        media_type="text/html",
        blob=_inline_blob_from_text(document_html),
        origin_uri="https://example.com/articles/sample.html",
    )
    parser = HtmlDocumentParser()

    result = parser.parse(document, config={})

    headings = [block for block in result.text_blocks if block.kind == "heading"]
    paragraphs = [block for block in result.text_blocks if block.kind == "paragraph"]
    list_blocks = [block for block in result.text_blocks if block.kind == "list"]
    tables = [block for block in result.text_blocks if block.kind == "table_summary"]

    assert headings[0].text == "Title of Article"
    assert headings[0].section_path == ("Title of Article",)
    assert headings[1].text == "Details Section"
    assert headings[1].section_path == ("Title of Article", "Details Section")

    assert any(block.text.startswith("Intro paragraph") for block in paragraphs)
    assert any(block.text == "Remote image caption." for block in paragraphs)
    assert not any("Navigation" in block.text for block in result.text_blocks)

    assert list_blocks and "First bullet item." in list_blocks[0].text

    assert tables, "expected table summary block"
    table_meta = tables[0].table_meta or {}
    assert table_meta["rows"] == 3
    assert table_meta["columns"] == 2
    assert table_meta["headers"] == ["Metric", "Value"]
    assert table_meta["sample_row_count"] == 3
    assert table_meta["sample_rows"] == [
        ["Alpha", "10"],
        ["Beta", "20"],
        ["Gamma", "30"],
    ]
    assert len(tables[0].text) <= 500

    assert result.statistics["assets.images"] == 2
    assert result.statistics["parser.headings"] == 2
    assert result.statistics["parser.lists"] == 1
    assert result.statistics["parser.tables"] == 1
    assert result.statistics["parser.words"] > 0

    assets = result.assets
    assert {asset.file_uri for asset in assets} == {
        "images/chart.png",
        "https://cdn.example.com/images/remote.jpg",
    }
    for asset in assets:
        assert asset.media_type in {
            "image/png",
            "image/jpeg",
            "image/unspecified",
        }
        if asset.context_before:
            assert len(asset.context_before) <= 512
        if asset.context_after:
            assert len(asset.context_after) <= 512
            assert (
                "Source: https://example.com/articles/sample.html"
                in asset.context_after
            )
        assert asset.metadata.get("parent_ref")
        assert asset.metadata.get("locator")
        assert (
            asset.metadata.get("origin_uri")
            == "https://example.com/articles/sample.html"
        )
        candidates = asset.metadata.get("caption_candidates", [])
        if asset.file_uri == "images/chart.png":
            assert candidates and candidates[0] == ("alt_text", "Chart showing growth")
        if asset.file_uri == "https://cdn.example.com/images/remote.jpg":
            assert candidates and candidates[0] == ("alt_text", "Remote")

    assert (
        result.statistics["assets.origins"]["images/chart.png"]
        == "https://example.com/articles/sample.html"
    )


def test_html_parser_can_handle_variants() -> None:
    parser = HtmlDocumentParser()

    html_doc = _DocumentStub(
        media_type="text/html",
        blob=_inline_blob_from_text("<html><body>Hi</body></html>"),
    )
    assert parser.can_handle(html_doc)

    ext_doc = _DocumentStub(
        media_type="text/plain",
        blob=_inline_blob_from_text(
            "<!DOCTYPE html><html><body>Hi</body></html>", media_type="text/plain"
        ),
        name="report.htm",
    )
    assert parser.can_handle(ext_doc)

    plain_doc = _DocumentStub(
        media_type="text/plain",
        blob=_inline_blob_from_text("Just some plain text", media_type="text/plain"),
    )
    assert not parser.can_handle(plain_doc)


def test_html_parser_handles_brotli_payload() -> None:
    brotli = pytest.importorskip("brotli")
    html_source = "<html><body><p>Brotli payload decoded.</p></body></html>"
    compressed = brotli.compress(html_source.encode("utf-8"))
    document = _DocumentStub(
        media_type="text/html",
        blob=_inline_blob_from_bytes(compressed),
        origin_uri="https://example.com/brotli",
    )
    parser = HtmlDocumentParser()

    result = parser.parse(document, config={})

    assert any(
        block.kind == "paragraph" and "Brotli payload decoded." in block.text
        for block in result.text_blocks
    )


def test_html_parser_readability_mode_reduces_boilerplate() -> None:
    document_html = """<!DOCTYPE html>
<html lang=\"en\">
  <head><title>News</title></head>
  <body>
    <div class=\"promo-banner\">Limited time offer! Subscribe now.</div>
    <div id=\"signup-callout\">Sign up today for exclusive updates.</div>
    <article>
      <h1>Breaking Story</h1>
      <p>Short summary of the situation with only a few words.</p>
    </article>
    <div class=\"related-links\">Related content and more promos.</div>
  </body>
</html>
"""
    document = _DocumentStub(
        media_type="text/html",
        blob=_inline_blob_from_text(document_html),
    )
    parser = HtmlDocumentParser()

    default_result = parser.parse(document, config={})
    readability_config = DocumentPipelineConfig(use_readability_html_extraction=True)
    readability_result = parser.parse(document, config=readability_config)

    assert any(
        "Limited time offer" in block.text for block in default_result.text_blocks
    )
    assert not any(
        "Limited time offer" in block.text for block in readability_result.text_blocks
    )
    assert any(
        block.kind == "heading" and block.text == "Breaking Story"
        for block in readability_result.text_blocks
    )
    assert any(
        block.kind == "paragraph" and "Short summary" in block.text
        for block in readability_result.text_blocks
    )


def test_html_parser_readability_fallback_when_summary_empty(monkeypatch) -> None:
    html_body = """
    <html>
      <body>
        <article><p>Main content retained.</p></article>
      </body>
    </html>
    """
    document = _DocumentStub(
        media_type="text/html",
        blob=_inline_blob_from_text(html_body),
    )
    parser = HtmlDocumentParser()

    monkeypatch.setattr(
        parser,
        "_extract_main_content_with_readability",
        lambda raw: None,
    )

    config = DocumentPipelineConfig(use_readability_html_extraction=True)
    result = parser.parse(document, config=config)

    assert any(block.text == "Main content retained." for block in result.text_blocks)


<<<<<<< HEAD
def test_html_parser_uses_placeholder_media_type_when_unknown(monkeypatch) -> None:
    html_source = """
    <html>
      <body>
        <p>Intro</p>
        <img src="https://assets.example.com/image-resource" alt="mystery" />
      </body>
    </html>
    """
=======
def test_html_parser_strips_scripts_and_styles() -> None:
    html_source = """
    <html>
      <head>
        <title>Noise</title>
        <style>
          body { background: black; }
        </style>
      </head>
      <body>
        <header>Header ignored</header>
        <p>Visible paragraph.</p>
        <script type="text/javascript">
          console.log('should not appear');
        </script>
        <p>Second paragraph after script.</p>
      </body>
    </html>
    """

>>>>>>> e60f8629
    document = _DocumentStub(
        media_type="text/html",
        blob=_inline_blob_from_text(html_source),
    )
    parser = HtmlDocumentParser()

<<<<<<< HEAD
    def _handler(request: httpx.Request) -> httpx.Response:
        if request.method == "HEAD":
            return httpx.Response(status_code=200)
        if request.method == "GET":
            return httpx.Response(status_code=200)
        raise AssertionError(f"unexpected method {request.method}")

    transport = httpx.MockTransport(_handler)
    monkeypatch.setattr(
        media_type_resolver, "_HTTP_TRANSPORT_OVERRIDE", transport, raising=False
    )
    media_type_resolver._resolve_remote_media_type.cache_clear()

    result = parser.parse(document, config={})

    matched_assets = [
        asset
        for asset in result.assets
        if asset.file_uri == "https://assets.example.com/image-resource"
    ]
    assert matched_assets, "expected image asset to be captured"
    assert matched_assets[0].media_type == "image/unspecified"
    media_type_resolver._resolve_remote_media_type.cache_clear()
=======
    result = parser.parse(document, config={})

    texts = [block.text for block in result.text_blocks]
    combined = " ".join(texts)

    assert "console.log" not in combined
    assert "background: black" not in combined
    assert all("<" not in block for block in texts)
    assert any("Visible paragraph." in block for block in texts)
    assert any("Second paragraph" in block for block in texts)
>>>>>>> e60f8629
<|MERGE_RESOLUTION|>--- conflicted
+++ resolved
@@ -286,17 +286,6 @@
     assert any(block.text == "Main content retained." for block in result.text_blocks)
 
 
-<<<<<<< HEAD
-def test_html_parser_uses_placeholder_media_type_when_unknown(monkeypatch) -> None:
-    html_source = """
-    <html>
-      <body>
-        <p>Intro</p>
-        <img src="https://assets.example.com/image-resource" alt="mystery" />
-      </body>
-    </html>
-    """
-=======
 def test_html_parser_strips_scripts_and_styles() -> None:
     html_source = """
     <html>
@@ -317,14 +306,39 @@
     </html>
     """
 
->>>>>>> e60f8629
     document = _DocumentStub(
         media_type="text/html",
         blob=_inline_blob_from_text(html_source),
     )
     parser = HtmlDocumentParser()
 
-<<<<<<< HEAD
+    result = parser.parse(document, config={})
+
+    texts = [block.text for block in result.text_blocks]
+    combined = " ".join(texts)
+
+    assert "console.log" not in combined
+    assert "background: black" not in combined
+    assert all("<" not in block for block in texts)
+    assert any("Visible paragraph." in block for block in texts)
+    assert any("Second paragraph" in block for block in texts)
+
+
+def test_html_parser_uses_placeholder_media_type_when_unknown(monkeypatch) -> None:
+    html_source = """
+    <html>
+      <body>
+        <p>Intro</p>
+        <img src="https://assets.example.com/image-resource" alt="mystery" />
+      </body>
+    </html>
+    """
+    document = _DocumentStub(
+        media_type="text/html",
+        blob=_inline_blob_from_text(html_source),
+    )
+    parser = HtmlDocumentParser()
+
     def _handler(request: httpx.Request) -> httpx.Response:
         if request.method == "HEAD":
             return httpx.Response(status_code=200)
@@ -347,16 +361,4 @@
     ]
     assert matched_assets, "expected image asset to be captured"
     assert matched_assets[0].media_type == "image/unspecified"
-    media_type_resolver._resolve_remote_media_type.cache_clear()
-=======
-    result = parser.parse(document, config={})
-
-    texts = [block.text for block in result.text_blocks]
-    combined = " ".join(texts)
-
-    assert "console.log" not in combined
-    assert "background: black" not in combined
-    assert all("<" not in block for block in texts)
-    assert any("Visible paragraph." in block for block in texts)
-    assert any("Second paragraph" in block for block in texts)
->>>>>>> e60f8629
+    media_type_resolver._resolve_remote_media_type.cache_clear()