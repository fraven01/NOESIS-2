--- conflicted
+++ resolved
@@ -12,10 +12,9 @@
 
 if (-not (Test-Path -Path '.env' -PathType Leaf)) {
     Write-Error '[dev-up] Keine .env im Projektstamm gefunden. Bitte .env.example nach .env kopieren und Werte anpassen.'
-<<<<<<< HEAD
+
     exit 1
-=======
->>>>>>> 841a4b4f
+
 }
 
 if (-not $DevTenantSchema) { $DevTenantSchema = 'dev' }
