--- conflicted
+++ resolved
@@ -9,7 +9,7 @@
 from documents.contracts import NormalizedDocument
 
 from .contracts import Decision
-from .delta import DeltaDecision, DeltaStatus
+from .delta import DeltaDecision
 from .errors import CrawlerError, ErrorClass
 from .normalizer import document_parser_stats, resolve_provider_reference
 from .retire import LifecycleDecision, LifecycleState
@@ -85,16 +85,6 @@
             resolve_profile=False,
             lifecycle_state=lifecycle_decision.state,
         )
-<<<<<<< HEAD
-        attributes["chunk_meta"] = chunk_meta
-        if profile_binding is not None:
-            attributes["embedding_profile"] = profile_binding.profile_id
-            attributes["vector_space_id"] = profile_binding.resolution.vector_space.id
-        return Decision(
-            IngestionStatus.RETIRE.value,
-            lifecycle_decision.reason,
-            attributes,
-=======
         payload = CrawlerIngestionPayload(
             action=IngestionAction.RETIRE,
             lifecycle_state=lifecycle_decision.state.value,
@@ -107,7 +97,9 @@
             content_hash=delta.signatures.content_hash,
             chunk_meta=chunk_meta,
             embedding_profile=(
-                profile_binding.profile_id if profile_binding is not None else chunk_meta.embedding_profile
+                profile_binding.profile_id
+                if profile_binding is not None
+                else chunk_meta.embedding_profile
             ),
             vector_space_id=(
                 profile_binding.resolution.vector_space.id
@@ -115,7 +107,6 @@
                 else chunk_meta.vector_space_id
             ),
             delta_status=delta.status.value,
->>>>>>> 7ae9f28a
         )
         return Decision(
             payload.action.value,
@@ -143,7 +134,9 @@
         content_hash=delta.signatures.content_hash,
         chunk_meta=chunk_meta,
         embedding_profile=(
-            profile_binding.profile_id if profile_binding is not None else chunk_meta.embedding_profile
+            profile_binding.profile_id
+            if profile_binding is not None
+            else chunk_meta.embedding_profile
         ),
         vector_space_id=(
             profile_binding.resolution.vector_space.id
@@ -153,7 +146,9 @@
         delta_status=delta.status.value,
     )
 
-    reason = lifecycle_decision.reason if lifecycle_decision.should_retire else delta.reason
+    reason = (
+        lifecycle_decision.reason if lifecycle_decision.should_retire else delta.reason
+    )
     return Decision(payload.action.value, reason, payload.as_mapping())
 
 
