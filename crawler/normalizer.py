--- conflicted
+++ resolved
@@ -7,12 +7,8 @@
 import re
 from datetime import datetime, timezone
 from types import MappingProxyType
-<<<<<<< HEAD
-from typing import TYPE_CHECKING, Mapping, Optional, Sequence
-=======
 from typing import TYPE_CHECKING, Iterable, Mapping, Optional, Sequence, Tuple
 from uuid import UUID
->>>>>>> 7ae9f28a
 
 from documents.contract_utils import normalize_string
 from documents.contracts import (
@@ -215,9 +211,6 @@
         base64=encoded,
         sha256=checksum,
         size=len(payload),
-<<<<<<< HEAD
-    )
-=======
     )
 
 
@@ -285,7 +278,9 @@
         hint = _sanitize_tag_component(raw_value)
         if hint:
             tags.append(f"robots.{hint}")
-    elif isinstance(raw_value, Iterable) and not isinstance(raw_value, (bytes, bytearray)):
+    elif isinstance(raw_value, Iterable) and not isinstance(
+        raw_value, (bytes, bytearray)
+    ):
         for entry in raw_value:
             hint = _sanitize_tag_component(entry)
             if hint:
@@ -308,6 +303,4 @@
     if not sanitized:
         return None
     sanitized = re.sub(r"-{2,}", "-", sanitized)
-    return sanitized
-
->>>>>>> 7ae9f28a
+    return sanitized