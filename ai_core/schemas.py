--- conflicted
+++ resolved
@@ -2,13 +2,9 @@
 from typing import Any, Mapping, Literal, Annotated
 from uuid import UUID
 
-<<<<<<< HEAD
 from pydantic import BaseModel, Field, field_validator, model_validator
 from pydantic import ConfigDict, FieldValidationInfo
-=======
-from pydantic import BaseModel, Field, field_validator
 from pydantic import ConfigDict, ValidationInfo
->>>>>>> b7b28f5c
 from pydantic_core import PydanticCustomError
 
 # NOTE: This schema uses Pydantic v2 features (e.g., Field(min_length) on lists).
