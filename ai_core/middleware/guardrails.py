"""Shared guardrail limits and enforcement helpers."""

from __future__ import annotations

from dataclasses import dataclass, field
from enum import Enum
from types import MappingProxyType
from typing import Any, Callable, Mapping, Optional, Tuple

from ai_core.rag.guardrails import (
    FetcherLimits,
    GuardrailLimits,
    GuardrailSignals,
    QuotaLimits,
    QuotaUsage,
)


class GuardrailStatus(str, Enum):
    """Guardrail evaluation result."""

    ALLOW = "allow"
    DENY = "deny"


class GuardrailErrorCategory(str, Enum):
    """Classification for guardrail violations used by error builders."""

    POLICY_DENY = "policy_deny"
    TIMEOUT = "timeout"


@dataclass(frozen=True)
class GuardrailDecision:
    """Decision emitted after evaluating guardrail limits."""

    decision: str
    reason: str
    attributes: Mapping[str, Any] = field(default_factory=dict)

    def __post_init__(self) -> None:
        decision_value = str(self.decision or "").strip()
        if not decision_value:
            raise ValueError("decision_required")
        reason_value = str(self.reason or "").strip()
        if not reason_value:
            raise ValueError("reason_required")
        object.__setattr__(self, "decision", decision_value)
        object.__setattr__(self, "reason", reason_value)

        raw_attributes = self.attributes or {}
        if isinstance(raw_attributes, Mapping):
            proxy = MappingProxyType(dict(raw_attributes))
        else:
            raise TypeError("attributes_must_be_mapping")
        object.__setattr__(self, "attributes", proxy)

    @classmethod
    def from_legacy(
        cls,
        status: GuardrailStatus,
        reason: str,
        policy_events: Tuple[str, ...] = (),
        error: Optional[Any] = None,
    ) -> GuardrailDecision:
        attributes: dict[str, Any] = {"policy_events": tuple(policy_events)}
        if error is not None:
            attributes["error"] = error
        return cls(status.value, reason, attributes)

    @property
    def status(self) -> GuardrailStatus:
        return GuardrailStatus(self.decision)

    @property
    def policy_events(self) -> Tuple[str, ...]:
        events = self.attributes.get("policy_events", ())
        if isinstance(events, tuple):
            return events
        if isinstance(events, (list, set)):
            return tuple(events)
        return ()

    @property
    def error(self) -> Optional[Any]:
        return self.attributes.get("error")

    @property
    def allowed(self) -> bool:
        """Return ``True`` when the document may continue processing."""

        return self.status is GuardrailStatus.ALLOW


ErrorBuilder = Callable[
    [GuardrailErrorCategory, str, GuardrailSignals, Mapping[str, Any]],
    Optional[Any],
]


def enforce_guardrails(
    *,
    limits: Optional[GuardrailLimits] = None,
    signals: Optional[GuardrailSignals] = None,
    error_builder: Optional[ErrorBuilder] = None,
) -> GuardrailDecision:
    """Evaluate guardrails and emit an allow/deny decision."""

    applied_limits = limits or GuardrailLimits()
    applied_signals = signals or GuardrailSignals()

    host = applied_signals.host
    if host and host in applied_limits.host_blocklist:
        return _deny(
            "host_blocklisted",
            events=("host_blocklisted",),
            category=GuardrailErrorCategory.POLICY_DENY,
            error_builder=error_builder,
            signals=applied_signals,
            attributes={"host": host},
        )

    mime = applied_signals.mime_type
    if mime and mime in applied_limits.mime_blacklist:
        return _deny(
            "mime_blacklisted",
            events=("mime_blacklisted",),
            category=GuardrailErrorCategory.POLICY_DENY,
            error_builder=error_builder,
            signals=applied_signals,
            attributes={"mime_type": mime},
        )

    document_bytes = applied_signals.document_bytes
    max_bytes = applied_limits.max_document_bytes
    if (
        max_bytes is not None
        and document_bytes is not None
        and document_bytes > max_bytes
    ):
        return _deny(
            "document_too_large",
            events=("max_document_bytes",),
            category=GuardrailErrorCategory.POLICY_DENY,
            error_builder=error_builder,
            signals=applied_signals,
            attributes={"document_bytes": document_bytes, "limit_bytes": max_bytes},
        )

    processing_time_limit = applied_limits.processing_time_limit
    processing_time = applied_signals.processing_time
    if (
        processing_time_limit is not None
        and processing_time is not None
        and processing_time > processing_time_limit
    ):
        return _deny(
            "processing_time_exceeded",
            events=("processing_time_limit",),
            category=GuardrailErrorCategory.TIMEOUT,
            error_builder=error_builder,
            signals=applied_signals,
            attributes={
                "processing_time_ms": int(processing_time.total_seconds() * 1000),
                "limit_ms": int(processing_time_limit.total_seconds() * 1000),
            },
        )

    tenant_quota = applied_limits.tenant_quota
    tenant_usage = applied_signals.tenant_usage
    if tenant_quota is not None and tenant_usage is not None:
        if _quota_exceeded(tenant_quota, tenant_usage, document_bytes):
            return _deny(
                "tenant_quota_exceeded",
                events=("tenant_quota_exceeded",),
                category=GuardrailErrorCategory.POLICY_DENY,
                error_builder=error_builder,
                signals=applied_signals,
                attributes=_quota_attributes(
                    tenant_quota, tenant_usage, document_bytes
                ),
            )

    host_quota = applied_limits.host_quota
    host_usage = applied_signals.host_usage
    if host_quota is not None and host_usage is not None:
        if _quota_exceeded(host_quota, host_usage, document_bytes):
            return _deny(
                "host_quota_exceeded",
                events=("host_quota_exceeded",),
                category=GuardrailErrorCategory.POLICY_DENY,
                error_builder=error_builder,
                signals=applied_signals,
                attributes=_quota_attributes(host_quota, host_usage, document_bytes),
            )

    return GuardrailDecision.from_legacy(GuardrailStatus.ALLOW, "allow", (), None)


def _deny(
    reason: str,
    *,
    events: Tuple[str, ...],
    category: GuardrailErrorCategory,
    error_builder: Optional[ErrorBuilder],
    signals: GuardrailSignals,
    attributes: Mapping[str, Any],
) -> GuardrailDecision:
    error = _build_error(error_builder, category, reason, signals, attributes)
    return GuardrailDecision.from_legacy(GuardrailStatus.DENY, reason, events, error)


def _quota_exceeded(
    limits: QuotaLimits, usage: QuotaUsage, document_bytes: Optional[int]
) -> bool:
    projected_documents = usage.documents + 1
    if limits.max_documents is not None and projected_documents > limits.max_documents:
        return True
    projected_bytes = usage.bytes + (document_bytes or 0)
    if limits.max_bytes is not None and projected_bytes > limits.max_bytes:
        return True
    return False


def _quota_attributes(
    limits: QuotaLimits, usage: QuotaUsage, document_bytes: Optional[int]
) -> dict[str, Any]:
    projected_documents = usage.documents + 1
    projected_bytes = usage.bytes + (document_bytes or 0)
    attributes: dict[str, Any] = {
        "projected_documents": projected_documents,
        "projected_bytes": projected_bytes,
    }
    if limits.max_documents is not None:
        attributes["limit_documents"] = limits.max_documents
    if limits.max_bytes is not None:
        attributes["limit_bytes"] = limits.max_bytes
    return attributes


def _build_error(
    builder: Optional[ErrorBuilder],
    category: GuardrailErrorCategory,
    reason: str,
    signals: GuardrailSignals,
    attributes: Mapping[str, Any],
) -> Optional[Any]:
    if builder is None:
        return None
    return builder(category, reason, signals, dict(attributes))


<<<<<<< HEAD
def _normalize_mime(mime: Optional[str]) -> Optional[str]:
    if mime is None:
        return None
    normalized = mime.split(";", 1)[0].strip().lower()
    return normalized or None


def _normalize_host(host: Optional[str]) -> Optional[str]:
    if host is None:
        return None
    normalized = host.strip().lower()
    return normalized or None


def _mime_matches_whitelist(content_type: str, whitelist: Tuple[str, ...]) -> bool:
    for entry in whitelist:
        if entry.endswith("/*"):
            prefix = entry[:-2]
            if content_type.startswith(prefix):
                return True
        elif content_type == entry:
            return True
    return False


def _coerce_int(value: Any) -> int:
    try:
        return int(value or 0)
    except (TypeError, ValueError):
        return 0


=======
>>>>>>> 7ae9f28a
__all__ = [
    "ErrorBuilder",
    "FetcherLimits",
    "GuardrailDecision",
    "GuardrailErrorCategory",
    "GuardrailLimits",
    "GuardrailSignals",
    "GuardrailStatus",
    "QuotaLimits",
    "QuotaUsage",
    "enforce_guardrails",
]<|MERGE_RESOLUTION|>--- conflicted
+++ resolved
@@ -250,41 +250,6 @@
     return builder(category, reason, signals, dict(attributes))
 
 
-<<<<<<< HEAD
-def _normalize_mime(mime: Optional[str]) -> Optional[str]:
-    if mime is None:
-        return None
-    normalized = mime.split(";", 1)[0].strip().lower()
-    return normalized or None
-
-
-def _normalize_host(host: Optional[str]) -> Optional[str]:
-    if host is None:
-        return None
-    normalized = host.strip().lower()
-    return normalized or None
-
-
-def _mime_matches_whitelist(content_type: str, whitelist: Tuple[str, ...]) -> bool:
-    for entry in whitelist:
-        if entry.endswith("/*"):
-            prefix = entry[:-2]
-            if content_type.startswith(prefix):
-                return True
-        elif content_type == entry:
-            return True
-    return False
-
-
-def _coerce_int(value: Any) -> int:
-    try:
-        return int(value or 0)
-    except (TypeError, ValueError):
-        return 0
-
-
-=======
->>>>>>> 7ae9f28a
 __all__ = [
     "ErrorBuilder",
     "FetcherLimits",
