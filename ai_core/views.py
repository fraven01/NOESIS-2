from __future__ import annotations

import json
import logging
import re
from types import ModuleType
from uuid import uuid4

from django.conf import settings
from django.db import connection
from django.http import HttpRequest

from common.constants import (
    META_CASE_ID_KEY,
    META_KEY_ALIAS_KEY,
    META_TENANT_ID_KEY,
    META_TENANT_SCHEMA_KEY,
    META_TRACE_ID_KEY,
    X_CASE_ID_HEADER,
    X_KEY_ALIAS_HEADER,
    X_TENANT_ID_HEADER,
    X_TENANT_SCHEMA_HEADER,
)
from common.logging import bind_log_context
from noesis2.api import (
    DeprecationHeadersMixin,
    RATE_LIMIT_ERROR_STATUSES,
    RATE_LIMIT_JSON_ERROR_STATUSES,
    curl_code_sample,
    default_extend_schema,
)
from noesis2.api.serializers import (
    IntakeRequestSerializer,
    IntakeResponseSerializer,
    NeedsResponseSerializer,
    PingResponseSerializer,
    ScopeResponseSerializer,
    SysDescResponseSerializer,
)
from drf_spectacular.utils import OpenApiExample
from rest_framework import status
from rest_framework.request import Request
from rest_framework.response import Response
from rest_framework.views import APIView

<<<<<<< HEAD
from ai_core.graph.adapters import module_runner
from ai_core.graph.core import FileCheckpointer, GraphContext, GraphRunner
from ai_core.graph.registry import get as get_graph_runner, register as register_graph
from ai_core.graph.schemas import merge_state, normalize_meta
from ai_core.graphs import info_intake, needs_mapping, scope_check, system_description  # noqa: F401
=======
# Import graphs so they are available via module globals for Legacy views.
>>>>>>> 31b34161

from .infra import rate_limit
from .infra.resp import apply_std_headers


logger = logging.getLogger(__name__)


CHECKPOINTER = FileCheckpointer()


def assert_case_active(tenant: str, case_id: str) -> None:
    """Placeholder for future case activity checks."""
    return None


def _resolve_tenant_id(request: HttpRequest) -> str | None:
    """Derive the active tenant identifier for the current request."""

    tenant_obj = getattr(request, "tenant", None)
    schema_name = getattr(tenant_obj, "schema_name", None)
    if not schema_name:
        schema_name = getattr(connection, "schema_name", None)

    if not schema_name:
        return None

    public_schema = getattr(settings, "PUBLIC_SCHEMA_NAME", "public")
    if schema_name == public_schema:
        return None

    return schema_name


KEY_ALIAS_RE = re.compile(r"^[A-Za-z0-9][A-Za-z0-9._-]{0,63}$")
CASE_ID_RE = re.compile(r"^[A-Za-z0-9][A-Za-z0-9._:-]{0,127}$")
TENANT_ID_RE = re.compile(r"^[A-Za-z0-9][A-Za-z0-9._-]{0,63}$")


def _error_response(detail: str, code: str, status_code: int) -> Response:
    """Return a standardised error payload."""

    return Response({"detail": detail, "code": code}, status=status_code)


def _prepare_request(request: Request):
    tenant_header = request.headers.get(X_TENANT_ID_HEADER)
    case_id = (request.headers.get(X_CASE_ID_HEADER) or "").strip()
    key_alias_header = request.headers.get(X_KEY_ALIAS_HEADER)

    tenant_schema = _resolve_tenant_id(request)
    if not tenant_schema:
        return None, _error_response(
            "Tenant schema could not be resolved from headers.",
            "tenant_not_found",
            status.HTTP_400_BAD_REQUEST,
        )

    if tenant_header is None:
        return None, _error_response(
            "Tenant header is required for multi-tenant requests.",
            "invalid_tenant_header",
            status.HTTP_400_BAD_REQUEST,
        )

    tenant_id = tenant_header.strip()
    if not tenant_id or not TENANT_ID_RE.fullmatch(tenant_id):
        return None, _error_response(
            "Tenant header is required for multi-tenant requests.",
            "invalid_tenant_header",
            status.HTTP_400_BAD_REQUEST,
        )

    schema_header = request.headers.get(X_TENANT_SCHEMA_HEADER)
    if schema_header is not None:
        header_schema = schema_header.strip()
        if not header_schema:
            return None, _error_response(
                "Tenant schema header must not be empty.",
                "invalid_tenant_schema",
                status.HTTP_400_BAD_REQUEST,
            )
        if header_schema != tenant_schema:
            return None, _error_response(
                "Tenant schema header does not match resolved schema.",
                "tenant_schema_mismatch",
                status.HTTP_400_BAD_REQUEST,
            )

    if not CASE_ID_RE.fullmatch(case_id):
        return None, _error_response(
            "Case header is required and must use the documented format.",
            "invalid_case_header",
            status.HTTP_400_BAD_REQUEST,
        )

    if not rate_limit.check(tenant_id):
        return None, _error_response(
            "Rate limit exceeded for tenant.",
            "rate_limit_exceeded",
            status.HTTP_429_TOO_MANY_REQUESTS,
        )

    key_alias = None
    if key_alias_header is not None:
        key_alias = key_alias_header.strip()
        if not key_alias or not KEY_ALIAS_RE.fullmatch(key_alias):
            return None, _error_response(
                "Key alias header does not match the required format.",
                "invalid_key_alias",
                status.HTTP_400_BAD_REQUEST,
            )

    trace_id = uuid4().hex
    assert_case_active(tenant_id, case_id)
    meta = {
        "tenant": tenant_id,
        "tenant_schema": tenant_schema,
        "case": case_id,
        "trace_id": trace_id,
    }
    if key_alias:
        meta["key_alias"] = key_alias

    request.META[META_TRACE_ID_KEY] = trace_id
    request.META[META_CASE_ID_KEY] = case_id
    request.META[META_TENANT_ID_KEY] = tenant_id
    request.META[META_TENANT_SCHEMA_KEY] = tenant_schema
    if key_alias:
        request.META[META_KEY_ALIAS_KEY] = key_alias
    else:
        request.META.pop(META_KEY_ALIAS_KEY, None)

    log_context = {
        "trace_id": trace_id,
        "case_id": case_id,
        "tenant": tenant_id,
        "key_alias": key_alias,
    }
    request.log_context = log_context
    bind_log_context(**log_context)
    return meta, None


def _run_graph(request: Request, graph_runner: GraphRunner) -> Response:
    meta, error = _prepare_request(request)
    if error:
        return error

    try:
        normalized_meta = normalize_meta(request)
    except ValueError as exc:
        return _error_response(str(exc), "invalid_request", status.HTTP_400_BAD_REQUEST)

    context = GraphContext(
        tenant_id=normalized_meta["tenant_id"],
        case_id=normalized_meta["case_id"],
        trace_id=normalized_meta["trace_id"],
        graph_name=normalized_meta["graph_name"],
        graph_version=normalized_meta["graph_version"],
    )

    try:
        state = CHECKPOINTER.load(context)
    except (TypeError, ValueError) as exc:
        return _error_response(str(exc), "invalid_request", status.HTTP_400_BAD_REQUEST)

    raw_body = getattr(request, "body", b"")
    if not raw_body and hasattr(request, "_request"):
        raw_body = getattr(request._request, "body", b"")

    content_type_header = request.headers.get("Content-Type")
    normalized_content_type = ""
    if content_type_header:
        normalized_content_type = content_type_header.split(";")[0].strip().lower()

    incoming_state = None

    if raw_body:
        if normalized_content_type and not (
            normalized_content_type == "application/json"
            or normalized_content_type.endswith("+json")
        ):
            return _error_response(
                "Request payload must be encoded as application/json.",
                "unsupported_media_type",
                status.HTTP_415_UNSUPPORTED_MEDIA_TYPE,
            )
        try:
            payload = json.loads(raw_body)
            if isinstance(payload, dict):
                incoming_state = payload
        except json.JSONDecodeError:
            return _error_response(
                "Request payload contained invalid JSON.",
                "invalid_json",
                status.HTTP_400_BAD_REQUEST,
            )

    merged_state = merge_state(state, incoming_state)

    runner_meta = dict(normalized_meta)
    runner_meta["tenant"] = normalized_meta["tenant_id"]
    runner_meta["case"] = normalized_meta["case_id"]
    if normalized_meta.get("tenant_schema"):
        runner_meta["tenant_schema"] = normalized_meta["tenant_schema"]
    if normalized_meta.get("key_alias"):
        runner_meta["key_alias"] = normalized_meta["key_alias"]

    try:
        new_state, result = graph_runner.run(merged_state, runner_meta)
    except ValueError as exc:
        return _error_response(str(exc), "invalid_request", status.HTTP_400_BAD_REQUEST)
    except Exception:
        return _error_response(
            "Service temporarily unavailable.",
            "service_unavailable",
            status.HTTP_503_SERVICE_UNAVAILABLE,
        )

    try:
        CHECKPOINTER.save(context, new_state)
    except (TypeError, ValueError) as exc:
        return _error_response(str(exc), "invalid_request", status.HTTP_400_BAD_REQUEST)

    response = Response(result)
    return apply_std_headers(response, meta)


LEGACY_DEPRECATION_ID = "ai-core-legacy"


def _legacy_schema_kwargs(base_kwargs: dict[str, object]) -> dict[str, object]:
    legacy_kwargs = dict(base_kwargs)
    legacy_kwargs["deprecated"] = True
    return legacy_kwargs


def _curl(command: str) -> dict[str, object]:
    """Return extensions embedding a curl code sample."""

    return curl_code_sample(command)


PING_RESPONSE_EXAMPLE = OpenApiExample(
    name="PingResponse",
    summary="Successful heartbeat",
    description="Minimal response confirming that AI Core is reachable.",
    value={"ok": True},
    response_only=True,
)

PING_CURL = _curl(
    " ".join(
        [
            "curl -i",
            '-H "X-Tenant-Schema: dev"',
            '-H "X-Tenant-Id: dev-tenant"',
            '-H "X-Case-Id: local"',
            "https://api.noesis.example/v1/ai/ping/",
        ]
    )
)

INTAKE_REQUEST_EXAMPLE = OpenApiExample(
    name="IntakeRequest",
    summary="Initial workflow context",
    description="Submit the first intake payload to capture tenant metadata and workflow scope.",
    value={
        "prompt": "Starte Intake für Projekt Kickoff",
        "metadata": {"project": "acme-kickoff", "initiator": "alex@example.com"},
        "scope": "kickoff",
        "needs_input": ["agenda", "timeline"],
    },
    request_only=True,
)

INTAKE_RESPONSE_EXAMPLE = OpenApiExample(
    name="IntakeResponse",
    summary="Recorded intake state",
    description="Echoes the tenant metadata after the intake step persisted the workflow.",
    value={
        "received": True,
        "tenant": "acme",
        "case": "crm-7421",
        "idempotent": False,
    },
    response_only=True,
)

INTAKE_CURL = _curl(
    " ".join(
        [
            "curl -X POST https://api.noesis.example/v1/ai/intake/",
            '-H "Content-Type: application/json"',
            '-H "X-Tenant-Schema: acme_prod"',
            '-H "X-Tenant-Id: acme"',
            '-H "X-Case-Id: crm-7421"',
            '-H "Idempotency-Key: 1d1d8aa4-0f2e-4b94-8e41-44f96c42e01a"',
            '-d \'{"prompt": "Erstelle Meeting-Notizen"}\'',
        ]
    )
)

SCOPE_REQUEST_EXAMPLE = OpenApiExample(
    name="ScopeRequest",
    summary="Scope payload",
    description="Provide the captured scope inputs that should be validated.",
    value={
        "prompt": "Zeige den Projektstatus",
        "metadata": {"project": "acme-kickoff"},
        "scope": "discovery",
    },
    request_only=True,
)

SCOPE_RESPONSE_EXAMPLE = OpenApiExample(
    name="ScopeResponse",
    summary="Scope validation result",
    description="Lists missing prerequisites that must be provided before scope validation passes.",
    value={"missing": ["project_brief"], "idempotent": False},
    response_only=True,
)

SCOPE_CURL = _curl(
    " ".join(
        [
            "curl -X POST https://api.noesis.example/v1/ai/scope/",
            '-H "Content-Type: application/json"',
            '-H "X-Tenant-Schema: acme_prod"',
            '-H "X-Tenant-Id: acme"',
            '-H "X-Case-Id: crm-7421"',
            '-H "Idempotency-Key: 1d1d8aa4-0f2e-4b94-8e41-44f96c42e01a"',
            '-d \'{"prompt": "Erstelle Meeting-Notizen"}\'',
        ]
    )
)

NEEDS_REQUEST_EXAMPLE = OpenApiExample(
    name="NeedsRequest",
    summary="Needs mapping payload",
    description="Submit captured inputs so the needs mapping node can derive tasks.",
    value={
        "metadata": {"project": "acme-kickoff"},
        "needs_input": ["stakeholder_alignment", "timeline"],
    },
    request_only=True,
)

NEEDS_RESPONSE_EXAMPLE = OpenApiExample(
    name="NeedsResponse",
    summary="Needs mapping outcome",
    description="Shows whether actionable needs were derived and highlights any missing context.",
    value={
        "mapped": True,
        "missing": ["stakeholder_alignment"],
        "idempotent": False,
    },
    response_only=True,
)

NEEDS_CURL = _curl(
    " ".join(
        [
            "curl -X POST https://api.noesis.example/v1/ai/needs/",
            '-H "Content-Type: application/json"',
            '-H "X-Tenant-Schema: acme_prod"',
            '-H "X-Tenant-Id: acme"',
            '-H "X-Case-Id: crm-7421"',
            '-H "Idempotency-Key: 9c2ef7a8-7e6b-4a55-8cb3-bf6203d86016"',
            '-d \'{"metadata": {"project": "acme-kickoff"}}\'',
        ]
    )
)

SYSDESC_REQUEST_EXAMPLE = OpenApiExample(
    name="SysDescRequest",
    summary="System description payload",
    description="Provide the finalised scope so the system description can be generated.",
    value={
        "scope": "kickoff",
        "metadata": {"project": "acme-kickoff"},
    },
    request_only=True,
)

SYSDESC_RESPONSE_EXAMPLE = OpenApiExample(
    name="SysDescResponse",
    summary="System description",
    description="Outputs the deterministic system prompt once all workflow prerequisites are met.",
    value={
        "description": "You are the NOESIS kickoff agent.",
        "skipped": False,
        "missing": [],
        "idempotent": True,
    },
    response_only=True,
)

SYSDESC_CURL = _curl(
    " ".join(
        [
            "curl -X POST https://api.noesis.example/v1/ai/sysdesc/",
            '-H "Content-Type: application/json"',
            '-H "X-Tenant-Schema: acme_prod"',
            '-H "X-Tenant-Id: acme"',
            '-H "X-Case-Id: crm-7421"',
            '-H "Idempotency-Key: f2b0b0f4-3c4b-4b9c-a8b5-5a4a9c8796c1"',
            '-d \'{"scope": "kickoff"}\'',
        ]
    )
)

PING_SCHEMA = {
    "responses": {200: PingResponseSerializer},
    "error_statuses": RATE_LIMIT_ERROR_STATUSES,
    "include_trace_header": True,
    "description": "Simple heartbeat used by agents and operators to verify that AI Core is responsive.",
    "examples": [PING_RESPONSE_EXAMPLE],
    "extensions": PING_CURL,
}

INTAKE_SCHEMA = {
    "request": IntakeRequestSerializer,
    "responses": {200: IntakeResponseSerializer},
    "error_statuses": RATE_LIMIT_JSON_ERROR_STATUSES,
    "include_trace_header": True,
    "description": "Persist initial workflow context and return the recorded metadata.",
    "examples": [INTAKE_REQUEST_EXAMPLE, INTAKE_RESPONSE_EXAMPLE],
    "extensions": INTAKE_CURL,
}

SCOPE_SCHEMA = {
    "request": IntakeRequestSerializer,
    "responses": {200: ScopeResponseSerializer},
    "error_statuses": RATE_LIMIT_JSON_ERROR_STATUSES,
    "include_trace_header": True,
    "description": "Check whether the current workflow state contains the required scope metadata.",
    "examples": [SCOPE_REQUEST_EXAMPLE, SCOPE_RESPONSE_EXAMPLE],
    "extensions": SCOPE_CURL,
}

NEEDS_SCHEMA = {
    "request": IntakeRequestSerializer,
    "responses": {200: NeedsResponseSerializer},
    "error_statuses": RATE_LIMIT_JSON_ERROR_STATUSES,
    "include_trace_header": True,
    "description": "Map captured inputs to actionable needs and signal any missing prerequisites.",
    "examples": [NEEDS_REQUEST_EXAMPLE, NEEDS_RESPONSE_EXAMPLE],
    "extensions": NEEDS_CURL,
}

SYSDESC_SCHEMA = {
    "request": IntakeRequestSerializer,
    "responses": {200: SysDescResponseSerializer},
    "error_statuses": RATE_LIMIT_JSON_ERROR_STATUSES,
    "include_trace_header": True,
    "description": "Produce a deterministic system prompt when all prerequisites have been satisfied.",
    "examples": [SYSDESC_REQUEST_EXAMPLE, SYSDESC_RESPONSE_EXAMPLE],
    "extensions": SYSDESC_CURL,
}


class _BaseAgentView(DeprecationHeadersMixin, APIView):
    authentication_classes: list = []
    permission_classes: list = []


class _PingBase(_BaseAgentView):
    def get(self, request: Request) -> Response:
        meta, error = _prepare_request(request)
        if error:
            return error
        response = Response({"ok": True})
        return apply_std_headers(response, meta)


class PingViewV1(_PingBase):
    """Lightweight endpoint used to verify AI Core availability."""

    @default_extend_schema(**PING_SCHEMA)
    def get(self, request: Request) -> Response:
        return super().get(request)


class LegacyPingView(_PingBase):
    """Legacy heartbeat endpoint served under the unversioned prefix."""

    api_deprecated = True
    api_deprecation_id = LEGACY_DEPRECATION_ID

    @default_extend_schema(**_legacy_schema_kwargs(PING_SCHEMA))
    def get(self, request: Request) -> Response:
        return super().get(request)


class _GraphView(_BaseAgentView):
    graph_name: str | None = None

    def get_graph(self) -> GraphRunner:  # pragma: no cover - trivial indirection
        if not self.graph_name:
            raise NotImplementedError("graph_name must be configured on subclasses")
        candidate = globals().get(self.graph_name)

        try:
            registered = get_graph_runner(self.graph_name)
        except KeyError:
            registered = None

        if candidate is not None:
            runner: GraphRunner | None = None
            if isinstance(candidate, ModuleType):
                if registered is None:
                    runner = module_runner(candidate)
            elif hasattr(candidate, "run"):
                if registered is None or registered is not candidate:
                    runner = candidate

            if runner is not None:
                logger.info(
                    "graph_runner_lazy_registered",
                    extra={
                        "graph": self.graph_name,
                        "source": getattr(candidate, "__name__", repr(candidate)),
                    },
                )
                register_graph(self.graph_name, runner)
                registered = runner

        if registered is None:
            raise KeyError(f"graph runner '{self.graph_name}' is not registered")

        return registered

    def post(self, request: Request) -> Response:
        graph_runner = self.get_graph()
        request.graph_name = self.graph_name
        return _run_graph(request, graph_runner)


class IntakeViewV1(_GraphView):
    """Entry point for the agent intake workflow."""

    graph_name = "info_intake"

    @default_extend_schema(**INTAKE_SCHEMA)
    def post(self, request: Request) -> Response:
        return super().post(request)


class LegacyIntakeView(_GraphView):
    """Deprecated intake endpoint retained for backwards compatibility."""

    api_deprecated = True
    api_deprecation_id = LEGACY_DEPRECATION_ID
    graph_name = "info_intake"

    @default_extend_schema(**_legacy_schema_kwargs(INTAKE_SCHEMA))
    def post(self, request: Request) -> Response:
        return super().post(request)


class ScopeViewV1(_GraphView):
    """Validate that a workflow has sufficient scope information."""

    graph_name = "scope_check"

    @default_extend_schema(**SCOPE_SCHEMA)
    def post(self, request: Request) -> Response:
        return super().post(request)


class LegacyScopeView(_GraphView):
    """Deprecated scope validation endpoint retained for clients on /ai/."""

    api_deprecated = True
    api_deprecation_id = LEGACY_DEPRECATION_ID
    graph_name = "scope_check"

    @default_extend_schema(**_legacy_schema_kwargs(SCOPE_SCHEMA))
    def post(self, request: Request) -> Response:
        return super().post(request)


class NeedsViewV1(_GraphView):
    """Derive concrete needs from the captured workflow state."""

    graph_name = "needs_mapping"

    @default_extend_schema(**NEEDS_SCHEMA)
    def post(self, request: Request) -> Response:
        return super().post(request)


class LegacyNeedsView(_GraphView):
    """Deprecated needs endpoint retained for clients on /ai/."""

    api_deprecated = True
    api_deprecation_id = LEGACY_DEPRECATION_ID
    graph_name = "needs_mapping"

    @default_extend_schema(**_legacy_schema_kwargs(NEEDS_SCHEMA))
    def post(self, request: Request) -> Response:
        return super().post(request)


class SysDescViewV1(_GraphView):
    """Generate a system description for downstream agents."""

    graph_name = "system_description"

    @default_extend_schema(**SYSDESC_SCHEMA)
    def post(self, request: Request) -> Response:
        return super().post(request)


class LegacySysDescView(_GraphView):
    """Deprecated system description endpoint retained for clients on /ai/."""

    api_deprecated = True
    api_deprecation_id = LEGACY_DEPRECATION_ID
    graph_name = "system_description"

    @default_extend_schema(**_legacy_schema_kwargs(SYSDESC_SCHEMA))
    def post(self, request: Request) -> Response:
        return super().post(request)


ping_v1 = PingViewV1.as_view()
ping_legacy = LegacyPingView.as_view()
ping = ping_legacy

intake_v1 = IntakeViewV1.as_view()
intake_legacy = LegacyIntakeView.as_view()
intake = intake_legacy

scope_v1 = ScopeViewV1.as_view()
scope_legacy = LegacyScopeView.as_view()
scope = scope_legacy

needs_v1 = NeedsViewV1.as_view()
needs_legacy = LegacyNeedsView.as_view()
needs = needs_legacy

sysdesc_v1 = SysDescViewV1.as_view()
sysdesc_legacy = LegacySysDescView.as_view()
sysdesc = sysdesc_legacy<|MERGE_RESOLUTION|>--- conflicted
+++ resolved
@@ -43,15 +43,15 @@
 from rest_framework.response import Response
 from rest_framework.views import APIView
 
-<<<<<<< HEAD
+
 from ai_core.graph.adapters import module_runner
 from ai_core.graph.core import FileCheckpointer, GraphContext, GraphRunner
 from ai_core.graph.registry import get as get_graph_runner, register as register_graph
 from ai_core.graph.schemas import merge_state, normalize_meta
 from ai_core.graphs import info_intake, needs_mapping, scope_check, system_description  # noqa: F401
-=======
+
 # Import graphs so they are available via module globals for Legacy views.
->>>>>>> 31b34161
+
 
 from .infra import rate_limit
 from .infra.resp import apply_std_headers
