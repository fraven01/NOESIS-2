from __future__ import annotations

import hashlib
import json
import re
import uuid
from dataclasses import asdict, is_dataclass
from collections.abc import Mapping
from typing import TYPE_CHECKING
from pathlib import Path
from types import ModuleType
from importlib import import_module
from uuid import uuid4
from datetime import timezone as datetime_timezone

from django.conf import settings
from django.db import OperationalError, ProgrammingError, connection
from django.contrib.auth import get_user_model
from django.core.exceptions import PermissionDenied
from django.http import HttpRequest, JsonResponse
from django.utils import timezone
from .schemas import CrawlerRunRequest, RagHardDeleteAdminRequest
from django.views.decorators.http import require_POST
from ai_core.graph.core import FileCheckpointer

from common.constants import (
    IDEMPOTENCY_KEY_HEADER,
    META_CASE_ID_KEY,
    META_COLLECTION_ID_KEY,
    META_KEY_ALIAS_KEY,
    META_TENANT_ID_KEY,
    META_TENANT_SCHEMA_KEY,
    META_TRACE_ID_KEY,
    X_CASE_ID_HEADER,
    X_COLLECTION_ID_HEADER,
    X_KEY_ALIAS_HEADER,
    X_TENANT_ID_HEADER,
    X_TENANT_SCHEMA_HEADER,
)
from common.logging import bind_log_context, get_logger
from noesis2.api import (
    DeprecationHeadersMixin,
    RATE_LIMIT_ERROR_STATUSES,
    RATE_LIMIT_JSON_ERROR_STATUSES,
    curl_code_sample,
    default_extend_schema,
)
from noesis2.api.serializers import (
    IntakeRequestSerializer,
    IntakeResponseSerializer,
    PingResponseSerializer,
    RagQueryResponseSerializer,
)

# Crawler contracts and runtime structures used by the ingestion runner view.
from crawler.errors import CrawlerError, ErrorClass
from crawler.http_fetcher import HttpFetcher

# OpenAPI helpers and serializer types are referenced throughout the schema
# declarations below, so keep the imports explicit even if they appear unused
# near the view definitions.
from drf_spectacular.utils import OpenApiExample, inline_serializer
from rest_framework import serializers, status
from rest_framework.authentication import SessionAuthentication
from rest_framework.request import Request
from rest_framework.response import Response
from rest_framework.views import APIView


from ai_core.authz.visibility import allow_extended_visibility
from ai_core.graph.adapters import module_runner
from ai_core.graph.core import GraphRunner
from ai_core.graph.registry import get as get_graph_runner, register as register_graph
from ai_core.graphs import (
    info_intake,
)  # noqa: F401
from ai_core.contracts.crawler_runner import (
    CrawlerRunContext,
    CrawlerRunError,
    CrawlerStateBundle,
)
from ai_core.middleware import guardrails as guardrails_middleware
from ai_core.rag.guardrails import (
    GuardrailLimits,
    GuardrailSignals,
)
from llm_worker.runner import submit_worker_task

# Re-export normalize_meta so tests can monkeypatch via ai_core.views
from ai_core.graph.schemas import normalize_meta as normalize_meta  # noqa: F401
from ai_core.infra.observability import emit_event
from pydantic import ValidationError

from . import services
from ai_core.services.crawler_state_builder import build_crawler_state
from .infra import object_store, rate_limit
from .infra.resp import apply_std_headers
from .ingestion import partition_document_ids as partition_document_ids  # test hook
from .ingestion import run_ingestion as run_ingestion  # re-export for tests
from .ingestion_status import (
    get_latest_ingestion_run,
)
from .rag.hard_delete import hard_delete
from .rag.ingestion_contracts import (
    resolve_ingestion_profile as resolve_ingestion_profile,  # test hook
)

from cases.models import Case
from cases.services import get_or_create_case_for
from customers.models import Tenant


GuardrailErrorCategory = guardrails_middleware.GuardrailErrorCategory

# Import graphs so they are available via module globals for Legacy views.
# This enables tests to monkeypatch e.g. `views.info_intake` directly and
# allows _GraphView.get_graph to resolve from globals() without importing.
try:  # pragma: no cover - exercised indirectly via tests
    info_intake = import_module("ai_core.graphs.info_intake")
except Exception:  # defensive: don't break module import if graphs change
    # Fallback to lazy import via _GraphView.get_graph when not present.
    pass


# Optional hooks for tests to provide lifecycle stores without
# importing heavy dependencies at module import time.
DOCUMENTS_LIFECYCLE_STORE: object | None = None

if TYPE_CHECKING:  # pragma: no cover - type checking only
    pass


logger = get_logger(__name__)

logger.info(
    "module_loaded",
    extra={"module": __name__, "path": str(Path(__file__).resolve())},
)


def _resolve_case_tenant(tenant_identifier: str) -> Tenant | None:
    normalized_identifier = (tenant_identifier or "").strip()
    candidate: Tenant | None = None
    if normalized_identifier:
        try:
            candidate = Tenant.objects.get(pk=normalized_identifier)
        except (Tenant.DoesNotExist, ValueError):
            candidate = None
        if candidate is None:
            try:
                candidate = Tenant.objects.get(schema_name=normalized_identifier)
            except Tenant.DoesNotExist:
                candidate = None
    if candidate is not None:
        return candidate

    schema_name = getattr(connection, "schema_name", None)
    public_schema = getattr(settings, "PUBLIC_SCHEMA_NAME", "public")
    if schema_name and schema_name != public_schema:
        try:
            return Tenant.objects.get(schema_name=schema_name)
        except Tenant.DoesNotExist:
            return None
    return None


def assert_case_active(tenant: str, case_id: str) -> Response | None:
    """Ensure the referenced case exists and can accept new work."""

    tenant_obj = _resolve_case_tenant(tenant)
    if tenant_obj is None:
        return _error_response(
            "Tenant context for this request could not be resolved.",
            "tenant_not_found",
            status.HTTP_404_NOT_FOUND,
        )

    normalized_case_id = (case_id or "").strip()
    if not normalized_case_id:
        return _error_response(
            "Case header is required and must use the documented format.",
            "invalid_case_header",
            status.HTTP_400_BAD_REQUEST,
        )

    try:
        case = Case.objects.filter(
            tenant=tenant_obj, external_id=normalized_case_id
        ).first()
    except (ProgrammingError, OperationalError):
        case = None

    if case is None and getattr(settings, "AUTO_CREATE_CASES", True):
        try:
            case = get_or_create_case_for(tenant_obj, normalized_case_id)
        except (ProgrammingError, OperationalError):
            case = None

    if case is None:
        return _error_response(
            "Case not found for this tenant. Create or activate the case before invoking this endpoint.",
            "case_not_found",
            status.HTTP_404_NOT_FOUND,
        )

    if case.status == Case.Status.CLOSED:
        return _error_response(
            "Case is closed and cannot accept additional requests.",
            "case_closed",
            status.HTTP_409_CONFLICT,
        )

    return None


def make_fallback_external_id(filename: str, size: int, data: bytes) -> str:
    """Derive a deterministic fallback external_id for uploads.

    Combines filename, declared size and raw bytes using SHA-256, matching
    historical behaviour used by tests and legacy ingestion flows.
    """
    try:
        name_bytes = filename.encode("utf-8")
    except Exception:  # pragma: no cover - defensive
        name_bytes = str(filename).encode("utf-8", errors="ignore")
    size_bytes = str(size).encode("utf-8")
    buffer = name_bytes + size_bytes + (data or b"")
    import hashlib

    return hashlib.sha256(buffer).hexdigest()


def _build_guardrail_error(
    category: GuardrailErrorCategory,
    reason: str,
    signals: GuardrailSignals,
    attributes: Mapping[str, object],
) -> CrawlerError:
    error_class = {
        GuardrailErrorCategory.POLICY_DENY: ErrorClass.POLICY_DENY,
        GuardrailErrorCategory.TIMEOUT: ErrorClass.TIMEOUT,
    }.get(category, ErrorClass.POLICY_DENY)
    return CrawlerError(
        error_class=error_class,
        reason=reason,
        source=signals.canonical_source,
        provider=signals.provider,
        attributes=dict(attributes or {}),
    )


def _serialise_guardrail_component(value: object) -> object:
    """Best-effort conversion of guardrail metadata into JSON-safe values."""

    if value is None:
        return None

    candidate = value

    if hasattr(candidate, "model_dump"):
        try:
            candidate = candidate.model_dump()
        except Exception:  # pragma: no cover - defensive
            pass

    if is_dataclass(candidate):
        try:
            candidate = asdict(candidate)
        except Exception:  # pragma: no cover - defensive
            candidate = dict(getattr(candidate, "__dict__", {}))
    elif hasattr(candidate, "__dict__") and not isinstance(
        candidate, (str, bytes, bytearray)
    ):
        candidate = dict(getattr(candidate, "__dict__", {}))

    if isinstance(candidate, Mapping):
        processed = {
            str(key): _serialise_guardrail_component(value)
            for key, value in candidate.items()
        }
        return services._make_json_safe(processed)

    if isinstance(candidate, (list, tuple, set)):
        processed_list = [_serialise_guardrail_component(item) for item in candidate]
        return services._make_json_safe(processed_list)

    return services._make_json_safe(candidate)


def _serialise_guardrail_attributes(
    attributes: Mapping[str, object] | None,
) -> dict[str, object]:
    """Serialise guardrail decision attributes, including error payloads."""

    if not attributes:
        return {}

    return {
        str(key): _serialise_guardrail_component(value)
        for key, value in dict(attributes).items()
    }


def _coerce_guardrail_decision(
    candidate: object,
) -> guardrails_middleware.GuardrailDecision | None:
    """Return a GuardrailDecision instance when possible."""

    if isinstance(candidate, guardrails_middleware.GuardrailDecision):
        return candidate
    if isinstance(candidate, Mapping):
        decision_value = candidate.get("decision")
        reason_value = candidate.get("reason")
        attributes = candidate.get("attributes")
        if not isinstance(attributes, Mapping):
            attributes = {
                key: value
                for key, value in candidate.items()
                if key not in {"decision", "reason"}
            }
        try:
            return guardrails_middleware.GuardrailDecision(
                str(decision_value or ""),
                str(reason_value or ""),
                attributes=dict(attributes),
            )
        except Exception:
            return None
    return None


def _build_guardrail_denied_payload(
    build: CrawlerStateBundle,
    decision: guardrails_middleware.GuardrailDecision,
) -> dict[str, object]:
    """Format a guardrail denial response payload."""

    limits = {}
    guardrail_state = build.state.get("guardrails")
    if isinstance(guardrail_state, Mapping):
        limits = guardrail_state.get("limits") or {}
    return {
        "code": "crawler_guardrail_denied",
        "reason": decision.reason,
        "origin": build.origin,
        "policy_events": list(decision.policy_events),
        "attributes": _serialise_guardrail_attributes(decision.attributes),
        "limits": limits,
    }


def _build_fetch_telemetry_entry(build: CrawlerStateBundle) -> dict[str, object]:
    """Return fetch metadata for the frontend telemetry table."""

    return {
        "origin": build.origin,
        "provider": build.provider,
        "fetch_used": build.fetch_used,
        "http_status": build.http_status,
        "fetched_bytes": build.fetched_bytes,
        "media_type_effective": build.media_type_effective,
        "fetch_elapsed": build.fetch_elapsed,
        "fetch_retries": build.fetch_retries,
        "fetch_retry_reason": build.fetch_retry_reason,
        "fetch_backoff_total_ms": build.fetch_backoff_total_ms,
        "snapshot_requested": build.snapshot_requested,
        "snapshot_label": build.snapshot_label,
        "tags": list(build.tags),
    }


def _extract_origin_errors(
    build: CrawlerStateBundle, state: Mapping[str, object]
) -> list[dict[str, object]]:
    """Annotate graph errors with the originating URL."""

    artifacts = state.get("artifacts")
    if not isinstance(artifacts, Mapping):
        return []
    errors = artifacts.get("errors")
    if not isinstance(errors, list):
        return []
    serialised = []
    for error in errors:
        if not isinstance(error, Mapping):
            continue
        serialised.append(
            {
                "origin": build.origin,
                **services._make_json_safe(error),
            }
        )
    return serialised


def _summarize_origin_entry(
    build: CrawlerStateBundle,
    state: Mapping[str, object],
    result_payload: Mapping[str, object],
    ingestion_run_id: str | None,
) -> dict[str, object]:
    """Assemble the per-origin summary for the crawler runner response."""

    control = state.get("control")
    if not isinstance(control, Mapping):
        control = {}
    summary_state = {
        "workflow_id": state.get("workflow_id"),
        "document_id": state.get("document_id") or build.document_id,
        "origin_uri": state.get("origin_uri") or build.origin,
        "provider": state.get("provider") or build.provider,
        "content_hash": state.get("content_hash"),
        "tags": control.get("tags"),
        "snapshot_requested": build.snapshot_requested,
        "snapshot_label": build.snapshot_label,
    }
    entry: dict[str, object] = {
        "origin": build.origin,
        "provider": build.provider,
        "document_id": build.document_id,
        "result": services._make_json_safe(result_payload),
        "control": services._make_json_safe(control),
        "ingest_action": state.get("ingest_action"),
        "gating_score": state.get("gating_score"),
        "graph_run_id": state.get("graph_run_id") or result_payload.get("graph_run_id"),
        "state": services._make_json_safe(summary_state),
        "collection_id": build.collection_id,
        "review": build.review,
        "dry_run": build.dry_run,
    }
    if ingestion_run_id:
        entry["ingestion_run_id"] = ingestion_run_id
    return entry


def _maybe_start_ingestion(
    build: CrawlerStateBundle,
    state: Mapping[str, object],
    meta: Mapping[str, object],
) -> str | None:
    """Trigger ingestion for the processed document when required."""

    action = state.get("ingest_action")
    if not action:
        return None
    document_id = state.get("document_id") or build.document_id
    payload: dict[str, object] = {"document_ids": [document_id]}
    if build.collection_id:
        payload["collection_id"] = build.collection_id
    try:
        response = services.start_ingestion_run(
            payload, dict(meta), meta.get("idempotency_key")
        )
    except Exception:
        logger.exception(
            "crawler_runner.start_ingestion_failed",
            extra={"document_id": document_id, "origin": build.origin},
        )
        return None
    data = getattr(response, "data", None)
    if isinstance(data, Mapping):
        ingestion_run_id = data.get("ingestion_run_id")
        if isinstance(ingestion_run_id, str):
            return ingestion_run_id
    return None


def _resolve_tenant_id(request: HttpRequest) -> str | None:
    """Derive the active tenant schema for the current request.

    Resolution order (first non-public wins):
    1) Request-bound tenant object (django-tenants)
    2) Connection schema (django-tenants current schema)
    3) Explicit header-backed attribute populated by TenantSchemaMiddleware
    """

    public_schema = getattr(settings, "PUBLIC_SCHEMA_NAME", "public")

    def _normalise(schema: object | None) -> str | None:
        if schema is None:
            return None
        if not isinstance(schema, str):
            schema = str(schema)
        candidate = schema.strip()
        if not candidate or candidate == public_schema:
            return None
        return candidate

    # 1) Tenant object from django-tenants (domain-based routing)
    tenant_obj = getattr(request, "tenant", None)
    resolved = _normalise(getattr(tenant_obj, "schema_name", None))
    if resolved:
        return resolved

    # 2) Fallback: current connection schema
    resolved = _normalise(getattr(connection, "schema_name", None))
    if resolved:
        return resolved

    # 3) Explicit header provided by TenantSchemaMiddleware
    return _normalise(getattr(request, "tenant_schema", None))


KEY_ALIAS_RE = re.compile(r"^[A-Za-z0-9][A-Za-z0-9._-]{0,63}$")
CASE_ID_RE = re.compile(r"^[A-Za-z0-9][A-Za-z0-9._:-]{0,127}$")
TENANT_ID_RE = re.compile(r"^[A-Za-z0-9][A-Za-z0-9._-]{0,63}$")


def _error_response(detail: str, code: str, status_code: int) -> Response:
    """Return a standardised error payload."""

    return Response({"detail": detail, "code": code}, status=status_code)


def _extract_internal_key(request: object) -> str | None:
    """Return the internal service key from *request* when present."""

    if hasattr(request, "headers"):
        key = request.headers.get("X-Internal-Key")
        if isinstance(key, str) and key.strip():
            return key.strip()
    meta = getattr(request, "META", None)
    if isinstance(meta, dict):
        key_meta = meta.get("HTTP_X_INTERNAL_KEY")
        if isinstance(key_meta, str) and key_meta.strip():
            return key_meta.strip()
    return None


def _normalize_media_type_value(value: str | None) -> str | None:
    """Return a normalized ``type/subtype`` media type or ``None`` when invalid."""

    if not value:
        return None
    candidate = value.split(";", 1)[0].strip()
    if not candidate:
        return None
    try:
        return normalize_document_media_type(candidate)
    except ValueError:
        return None


def _sanitize_primary_text(value: str | None) -> str:
    """Strip disallowed control characters (e.g. NUL) from primary text payloads."""

    if not value:
        return ""
    sanitized = value.replace("\x00", " ")
    return sanitized


def _resolve_hard_delete_actor(
    request: object, operator_label: str | None
) -> dict[str, object]:
    """Derive the Celery actor payload for hard delete requests."""

    allowed_keys = getattr(settings, "RAG_INTERNAL_KEYS", ()) or ()
    candidates: list[object] = []
    if request is not None:
        candidates.append(request)
        django_request = getattr(request, "_request", None)
        if django_request is not None and django_request is not request:
            candidates.append(django_request)

    internal_key = None
    for candidate in candidates:
        internal_key = _extract_internal_key(candidate)
        if internal_key:
            break
    if internal_key:
        if internal_key not in allowed_keys:
            raise PermissionDenied("Service key is not authorised for hard delete")
        actor: dict[str, object] = {"internal_key": internal_key}
        if operator_label:
            actor["label"] = operator_label
        return actor

    user = None
    for candidate in candidates:
        candidate_user = getattr(candidate, "user", None)
        if candidate_user is not None and getattr(
            candidate_user, "is_authenticated", False
        ):
            user = candidate_user
            break

    if user is None:
        for candidate in candidates:
            session = getattr(candidate, "session", None)
            session_user_id = None
            if session is not None:
                session_user_id = session.get("_auth_user_id")
            if session_user_id:
                user_model = get_user_model()
                try:
                    user = user_model.objects.get(pk=session_user_id)
                except user_model.DoesNotExist:  # pragma: no cover - defensive
                    user = None
                else:
                    break
    if user is None or not getattr(user, "is_authenticated", False):
        raise PermissionDenied("Hard delete requires a service key or admin session")

    visibility_request = None
    for candidate in candidates:
        candidate_user = getattr(candidate, "user", None)
        if candidate_user is not None and getattr(
            candidate_user, "is_authenticated", False
        ):
            visibility_request = candidate
            break
    if visibility_request is None:
        visibility_request = candidates[-1] if candidates else request
    if not allow_extended_visibility(visibility_request):
        raise PermissionDenied("Extended visibility not permitted for this request")

    actor: dict[str, object] = {"user_id": user.pk}
    label = operator_label
    if not label:
        full_name = getattr(user, "get_full_name", None)
        if callable(full_name):
            label = (full_name() or "").strip() or None
    if not label:
        username = getattr(user, "get_username", None)
        if callable(username):
            label = (username() or "").strip() or None
    if label:
        actor["label"] = label
    return actor


def _prepare_request(request: Request):
    tenant_header = request.headers.get(X_TENANT_ID_HEADER)
    case_id = (request.headers.get(X_CASE_ID_HEADER) or "").strip()
    key_alias_header = request.headers.get(X_KEY_ALIAS_HEADER)
    collection_header = request.headers.get(X_COLLECTION_ID_HEADER)
    idempotency_header = request.headers.get(IDEMPOTENCY_KEY_HEADER)
    if not idempotency_header:
        idempotency_header = request.META.get(
            "HTTP_" + IDEMPOTENCY_KEY_HEADER.upper().replace("-", "_")
        )
    if not idempotency_header:
        idempotency_header = request.META.get(IDEMPOTENCY_KEY_HEADER)

    idempotency_key = None
    if idempotency_header is not None:
        candidate = idempotency_header.strip()
        if candidate:
            idempotency_key = candidate

    tenant_schema = _resolve_tenant_id(request)
    if not tenant_schema:
        return None, _error_response(
            "Tenant schema could not be resolved from headers.",
            "tenant_not_found",
            status.HTTP_400_BAD_REQUEST,
        )

    if tenant_header is None:
        return None, _error_response(
            "Tenant header is required for multi-tenant requests.",
            "invalid_tenant_header",
            status.HTTP_400_BAD_REQUEST,
        )

    tenant_id = tenant_header.strip()
    if not tenant_id or not TENANT_ID_RE.fullmatch(tenant_id):
        return None, _error_response(
            "Tenant header is required for multi-tenant requests.",
            "invalid_tenant_header",
            status.HTTP_400_BAD_REQUEST,
        )

    schema_header = request.headers.get(X_TENANT_SCHEMA_HEADER)
    if schema_header is not None:
        header_schema = schema_header.strip()
        if not header_schema:
            return None, _error_response(
                "Tenant schema header must not be empty.",
                "invalid_tenant_schema",
                status.HTTP_400_BAD_REQUEST,
            )
        if header_schema != tenant_schema:
            return None, _error_response(
                "Tenant schema header does not match resolved schema.",
                "tenant_schema_mismatch",
                status.HTTP_400_BAD_REQUEST,
            )

    if not CASE_ID_RE.fullmatch(case_id):
        return None, _error_response(
            "Case header is required and must use the documented format.",
            "invalid_case_header",
            status.HTTP_400_BAD_REQUEST,
        )

    if not rate_limit.check(tenant_id):
        return None, _error_response(
            "Rate limit exceeded for tenant.",
            "rate_limit_exceeded",
            status.HTTP_429_TOO_MANY_REQUESTS,
        )

    key_alias = None
    if key_alias_header is not None:
        key_alias = key_alias_header.strip()
        if not key_alias or not KEY_ALIAS_RE.fullmatch(key_alias):
            return None, _error_response(
                "Key alias header does not match the required format.",
                "invalid_key_alias",
                status.HTTP_400_BAD_REQUEST,
            )

    collection_id = None
    if collection_header is not None:
        candidate = collection_header.strip()
        if candidate:
            collection_id = candidate

    trace_id = uuid4().hex
    case_error = assert_case_active(tenant_id, case_id)
    if case_error is not None:
        return None, case_error
    meta = {
        "tenant_id": tenant_id,
        "tenant_schema": tenant_schema,
        "case_id": case_id,
        "trace_id": trace_id,
    }
    if key_alias:
        meta["key_alias"] = key_alias
    if collection_id:
        meta["collection_id"] = collection_id
    if idempotency_key:
        meta["idempotency_key"] = idempotency_key
    print("PREPARE_META_IDEMPOTENCY", idempotency_key)

    request.META[META_TRACE_ID_KEY] = trace_id
    request.META[META_CASE_ID_KEY] = case_id
    request.META[META_TENANT_ID_KEY] = tenant_id
    request.META[META_TENANT_SCHEMA_KEY] = tenant_schema
    if key_alias:
        request.META[META_KEY_ALIAS_KEY] = key_alias
    else:
        request.META.pop(META_KEY_ALIAS_KEY, None)
    if collection_id:
        request.META[META_COLLECTION_ID_KEY] = collection_id
    else:
        request.META.pop(META_COLLECTION_ID_KEY, None)

    log_context = {
        "trace_id": trace_id,
        "case_id": case_id,
        "tenant_id": tenant_id,
        "tenant": tenant_id,
        "key_alias": key_alias,
        "collection_id": collection_id,
    }
    request.log_context = log_context
    bind_log_context(**log_context)
    return meta, None


LEGACY_DEPRECATION_ID = "ai-core-legacy"


def _legacy_schema_kwargs(base_kwargs: dict[str, object]) -> dict[str, object]:
    legacy_kwargs = dict(base_kwargs)
    legacy_kwargs["deprecated"] = True
    return legacy_kwargs


def _curl(command: str) -> dict[str, object]:
    """Return extensions embedding a curl code sample."""

    return curl_code_sample(command)


PING_RESPONSE_EXAMPLE = OpenApiExample(
    name="PingResponse",
    summary="Successful heartbeat",
    description="Minimal response confirming that AI Core is reachable.",
    value={"ok": True},
    response_only=True,
)

PING_CURL = _curl(
    " ".join(
        [
            "curl -i",
            '-H "X-Tenant-Schema: dev"',
            '-H "X-Tenant-Id: dev-tenant"',
            '-H "X-Case-Id: local"',
            "https://api.noesis.example/v1/ai/ping/",
        ]
    )
)

INTAKE_REQUEST_EXAMPLE = OpenApiExample(
    name="IntakeRequest",
    summary="Initial workflow context",
    description="Submit the first intake payload to capture tenant metadata and workflow scope.",
    value={
        "tenant_id": "acme",
        "trace_id": "f82c8a4f3f94484a8b1c9d03b1f65e10",
        "prompt": "Starte Intake für Projekt Kickoff",
        "metadata": {"project": "acme-kickoff", "initiator": "alex@example.com"},
        "scope": "kickoff",
        "needs_input": ["agenda", "timeline"],
    },
    request_only=True,
)

INTAKE_RESPONSE_EXAMPLE = OpenApiExample(
    name="IntakeResponse",
    summary="Recorded intake state",
    description="Echoes the tenant metadata after the intake step persisted the workflow.",
    value={
        "received": True,
        "tenant_id": "acme",
        "case_id": "crm-7421",
        "idempotent": False,
    },
    response_only=True,
)

INTAKE_CURL = _curl(
    " ".join(
        [
            "curl -X POST https://api.noesis.example/v1/ai/intake/",
            '-H "Content-Type: application/json"',
            '-H "X-Tenant-Schema: acme_prod"',
            '-H "X-Tenant-Id: acme"',
            '-H "X-Case-Id: crm-7421"',
            '-H "Idempotency-Key: 1d1d8aa4-0f2e-4b94-8e41-44f96c42e01a"',
            '-d \'{"prompt": "Erstelle Meeting-Notizen"}\'',
        ]
    )
)


RAG_QUERY_REQUEST_EXAMPLE = OpenApiExample(
    name="RagQueryRequest",
    summary="Execute retrieval for a question",
    description="Submit a question, optional pre-composed query and metadata to the production retrieval graph.",
    value={
        "tenant_id": "acme",
        "trace_id": "6cdb89f6-8826-4f9b-8c82-1f14b3d4c21b",
        "question": "Welche Reisekosten gelten für Consultants?",
        "filters": {"doc_class": "policy", "process": "travel"},
        "visibility": "tenant",
    },
    request_only=True,
)

RAG_QUERY_RESPONSE_EXAMPLE = OpenApiExample(
    name="RagQueryResponse",
    summary="Composed retrieval answer",
    description="Returns the composed answer produced by the retrieval and compose nodes.",
    value={
        "answer": "Consultants nutzen das Travel-Policy-Template.",
        "prompt_version": "2024-05-01",
        "retrieval": {
            "alpha": 0.7,
            "min_sim": 0.15,
            "top_k_effective": 1,
            "matches_returned": 1,
            "max_candidates_effective": 50,
            "vector_candidates": 37,
            "lexical_candidates": 41,
            "deleted_matches_blocked": 0,
            "visibility_effective": "active",
            "took_ms": 42,
            "routing": {
                "profile": "standard",
                "vector_space_id": "rag/global",
            },
        },
        "snippets": [
            {
                "id": "doc-871#p3",
                "text": "Rücksendungen sind innerhalb von 30 Tagen möglich, sofern das Produkt unbenutzt ist.",
                "score": 0.82,
                "source": "policies/returns.md",
                "hash": "7f3d6a2c",
                "meta": {"page": 3, "language": "de"},
            }
        ],
    },
    response_only=True,
)

RAG_QUERY_CURL = _curl(
    " ".join(
        [
            "curl -X POST https://api.noesis.example/v1/ai/rag/query/",
            '-H "Content-Type: application/json"',
            '-H "X-Tenant-Schema: acme_prod"',
            '-H "X-Tenant-Id: acme"',
            '-H "X-Case-Id: crm-7421"',
            '-H "Idempotency-Key: 6cdb89f6-8826-4f9b-8c82-1f14b3d4c21b"',
            '-d \'{"question": "Welche Reisekosten gelten für Consultants?", "filters": {"doc_class": "policy"}}\'',
        ]
    )
)

RAG_QUERY_REQUEST = inline_serializer(
    name="RagQueryRequest",
    fields={
        "tenant_id": serializers.CharField(required=True),
        "trace_id": serializers.CharField(required=True),
        "question": serializers.CharField(required=False),
        "query": serializers.CharField(required=False),
        "filters": serializers.JSONField(required=False),
        "process": serializers.CharField(required=False),
        "doc_class": serializers.CharField(required=False),
        "visibility": serializers.CharField(required=False),
        "visibility_override_allowed": serializers.BooleanField(required=False),
        "hybrid": serializers.JSONField(required=False),
    },
)

RAG_QUERY_RESPONSE = RagQueryResponseSerializer

RAG_QUERY_SCHEMA = {
    "request": RAG_QUERY_REQUEST,
    "responses": {200: RAG_QUERY_RESPONSE},
    "error_statuses": RATE_LIMIT_JSON_ERROR_STATUSES,
    "include_trace_header": True,
    "description": (
        "Execute the production RAG graph. Headers are mapped to a ToolContext and the body is validated "
        "against the RetrieveInput contract to populate query, filters and related metadata."
    ),
    "examples": [RAG_QUERY_REQUEST_EXAMPLE, RAG_QUERY_RESPONSE_EXAMPLE],
    "extensions": RAG_QUERY_CURL,
}

RAG_UPLOAD_REQUEST_EXAMPLE = OpenApiExample(
    name="RagDocumentUploadRequest",
    summary="Document upload payload",
    description="Multipart form data containing the binary document and optional metadata JSON.",
    value={"file": "<binary>", "metadata": '{"tags":["handbook"]}'},
    request_only=True,
)

RAG_UPLOAD_RESPONSE_EXAMPLE = OpenApiExample(
    name="RagDocumentUploadResponse",
    summary="Document upload accepted",
    description="Signals that the document bytes were written to the tenant-scoped object store.",
    value={
        "status": "accepted",
        "document_id": "0f0a6d5e49e14e79bc2d0da52c5b2f4a",
        "trace_id": "f82c8a4f3f94484a8b1c9d03b1f65e10",
        "idempotent": False,
    },
    response_only=True,
)

RAG_UPLOAD_CURL = _curl(
    " ".join(
        [
            "curl -X POST https://api.noesis.example/v1/rag/documents/upload/",
            '-H "X-Tenant-Schema: acme_prod"',
            '-H "X-Tenant-Id: acme"',
            '-H "X-Case-Id: crm-7421"',
            '-H "Idempotency-Key: 3f9d2c68-ffb0-4f7d-969e-1e6c5f8c1234"',
            '-F "file=@document.txt"',
            '-F \'metadata={"tags":["handbook"]}\'',
        ]
    )
)

RAG_UPLOAD_REQUEST = inline_serializer(
    name="RagDocumentUploadRequest",
    fields={
        "file": serializers.FileField(),
        "metadata": serializers.CharField(required=False),
    },
)

RAG_UPLOAD_RESPONSE = inline_serializer(
    name="RagDocumentUploadResponse",
    fields={
        "status": serializers.CharField(),
        "document_id": serializers.CharField(),
        "trace_id": serializers.CharField(),
        "idempotent": serializers.BooleanField(),
        "ingestion_run_id": serializers.CharField(required=False),
        "ingestion_status": serializers.CharField(required=False),
        "external_id": serializers.CharField(),
    },
)

RAG_UPLOAD_SCHEMA = {
    "request": RAG_UPLOAD_REQUEST,
    "responses": {202: RAG_UPLOAD_RESPONSE},
    "error_statuses": RATE_LIMIT_JSON_ERROR_STATUSES,
    "include_trace_header": True,
    "description": "Upload a raw document to the tenant-scoped object store for later ingestion.",
    "examples": [RAG_UPLOAD_REQUEST_EXAMPLE, RAG_UPLOAD_RESPONSE_EXAMPLE],
    "extensions": RAG_UPLOAD_CURL,
}

RAG_INGESTION_RUN_REQUEST_EXAMPLE = OpenApiExample(
    name="RagIngestionRunRequest",
    summary="Queue ingestion run",
    description="Dispatches the ingestion pipeline for the provided document identifiers.",
    value={
        "document_ids": ["0f0a6d5e49e14e79bc2d0da52c5b2f4a"],
        "priority": "normal",
        "embedding_profile": "standard",
    },
    request_only=True,
)

RAG_INGESTION_RUN_RESPONSE_EXAMPLE = OpenApiExample(
    name="RagIngestionRunResponse",
    summary="Ingestion run queued",
    description="Confirms that the ingestion pipeline was scheduled for execution.",
    value={
        "status": "queued",
        "queued_at": "2024-01-01T12:00:00+00:00",
        "ingestion_run_id": "4b0b2834606e4e4eb3d3933e9a735cbc",
        "trace_id": "f82c8a4f3f94484a8b1c9d03b1f65e10",
        "idempotent": False,
    },
    response_only=True,
)

RAG_INGESTION_RUN_CURL = _curl(
    " ".join(
        [
            "curl -X POST https://api.noesis.example/v1/rag/ingestion/run/",
            '-H "Content-Type: application/json"',
            '-H "X-Tenant-Schema: acme_prod"',
            '-H "X-Tenant-Id: acme"',
            '-H "X-Case-Id: crm-7421"',
            '-H "Idempotency-Key: 9c6d9b07-52c8-4fb2-8c49-0a8e3a8a1d2d"',
            '-d \'{"document_ids": ["0f0a6d5e49e14e79bc2d0da52c5b2f4a"], "priority": "normal", "embedding_profile": "standard"}\'',
        ]
    )
)

RAG_INGESTION_RUN_REQUEST = inline_serializer(
    name="RagIngestionRunRequest",
    fields={
        "document_ids": serializers.ListField(
            child=serializers.CharField(), allow_empty=False
        ),
        "priority": serializers.CharField(required=False),
        "embedding_profile": serializers.CharField(),
    },
)

RAG_INGESTION_RUN_RESPONSE = inline_serializer(
    name="RagIngestionRunResponse",
    fields={
        "status": serializers.CharField(),
        "queued_at": serializers.DateTimeField(),
        "ingestion_run_id": serializers.CharField(),
        "trace_id": serializers.CharField(),
        "idempotent": serializers.BooleanField(),
        "invalid_ids": serializers.ListField(
            child=serializers.CharField(), required=False
        ),
    },
)

RAG_INGESTION_RUN_SCHEMA = {
    "request": RAG_INGESTION_RUN_REQUEST,
    "responses": {202: RAG_INGESTION_RUN_RESPONSE},
    "error_statuses": RATE_LIMIT_JSON_ERROR_STATUSES,
    "include_trace_header": True,
    "description": "Queue an ingestion run for previously uploaded documents.",
    "examples": [
        RAG_INGESTION_RUN_REQUEST_EXAMPLE,
        RAG_INGESTION_RUN_RESPONSE_EXAMPLE,
    ],
    "extensions": RAG_INGESTION_RUN_CURL,
}

RAG_INGESTION_STATUS_RESPONSE = inline_serializer(
    name="RagIngestionStatusResponse",
    fields={
        "run_id": serializers.CharField(),
        "status": serializers.CharField(),
        "queued_at": serializers.CharField(required=False),
        "started_at": serializers.CharField(required=False),
        "finished_at": serializers.CharField(required=False),
        "duration_ms": serializers.FloatField(required=False),
        "document_ids": serializers.ListField(
            child=serializers.CharField(), required=False
        ),
        "invalid_document_ids": serializers.ListField(
            child=serializers.CharField(), required=False
        ),
        "inserted_documents": serializers.IntegerField(required=False),
        "replaced_documents": serializers.IntegerField(required=False),
        "skipped_documents": serializers.IntegerField(required=False),
        "inserted_chunks": serializers.IntegerField(required=False),
        "trace_id": serializers.CharField(required=False),
        "embedding_profile": serializers.CharField(required=False),
        "source": serializers.CharField(required=False),
        "error": serializers.CharField(required=False),
    },
)

RAG_INGESTION_STATUS_SCHEMA = {
    "responses": {200: RAG_INGESTION_STATUS_RESPONSE},
    "error_statuses": RATE_LIMIT_JSON_ERROR_STATUSES,
    "include_trace_header": True,
    "description": (
        "Return the latest ingestion run status for the current tenant and case."
    ),
}

RAG_HARD_DELETE_ADMIN_REQUEST_EXAMPLE = OpenApiExample(
    name="RagHardDeleteAdminRequest",
    summary="Trigger hard delete",
    description="Queues the hard delete Celery task for the specified documents.",
    value={
        "tenant_id": "2f0955c2-21ce-4f38-bfb0-3b690cd57834",
        "document_ids": [
            "3fbb07d0-2a5b-4b75-8ad4-5c5e8f3e1d21",
            "986cf6d5-2d8c-4b6c-98eb-3ac80f8aa84f",
        ],
        "reason": "cleanup",
        "ticket_ref": "TCK-1234",
    },
    request_only=True,
)

RAG_HARD_DELETE_ADMIN_RESPONSE_EXAMPLE = OpenApiExample(
    name="RagHardDeleteAdminResponse",
    summary="Hard delete queued",
    description="Confirms that the hard delete task was scheduled for execution.",
    value={
        "status": "queued",
        "job_id": "0d9f7ac1-0b07-4b7c-98b7-7237f8b9df5b",
        "trace_id": "c8b7e6c430864d6aa6c66de8f9ad6d47",
        "documents_requested": 2,
        "idempotent": True,
    },
    response_only=True,
)

RAG_HARD_DELETE_ADMIN_CURL = _curl(
    " ".join(
        [
            "curl -X POST https://api.noesis.example/ai/rag/admin/hard-delete/",
            '-H "Content-Type: application/json"',
            '-H "X-Internal-Key: ops-service"',
            '-d \'{"tenant_id": "2f0955c2-21ce-4f38-bfb0-3b690cd57834", "document_ids": ["3fbb07d0-2a5b-4b75-8ad4-5c5e8f3e1d21"], "reason": "cleanup", "ticket_ref": "TCK-1234"}\'',
        ]
    )
)

RAG_HARD_DELETE_ADMIN_REQUEST = inline_serializer(
    name="RagHardDeleteAdminRequest",
    fields={
        "tenant_id": serializers.CharField(),
        "document_ids": serializers.ListField(
            child=serializers.CharField(), allow_empty=False
        ),
        "reason": serializers.CharField(),
        "ticket_ref": serializers.CharField(),
        "operator_label": serializers.CharField(required=False),
    },
)

RAG_HARD_DELETE_ADMIN_RESPONSE = inline_serializer(
    name="RagHardDeleteAdminResponse",
    fields={
        "status": serializers.CharField(),
        "job_id": serializers.CharField(),
        "trace_id": serializers.CharField(),
        "documents_requested": serializers.IntegerField(),
        "idempotent": serializers.BooleanField(),
    },
)

RAG_HARD_DELETE_ADMIN_SCHEMA = {
    "request": RAG_HARD_DELETE_ADMIN_REQUEST,
    "responses": {202: RAG_HARD_DELETE_ADMIN_RESPONSE},
    "error_statuses": RATE_LIMIT_JSON_ERROR_STATUSES,
    "include_trace_header": True,
    "description": "Internal endpoint that schedules the rag.hard_delete task after an admin or service key authorisation.",
    "examples": [
        RAG_HARD_DELETE_ADMIN_REQUEST_EXAMPLE,
        RAG_HARD_DELETE_ADMIN_RESPONSE_EXAMPLE,
    ],
    "extensions": RAG_HARD_DELETE_ADMIN_CURL,
}


CRAWLER_RUN_REQUEST_EXAMPLE = OpenApiExample(
    name="CrawlerRunRequest",
    summary="Trigger live crawl with snapshot",
    description="Run the crawler LangGraph against one or more origins with optional snapshot capture.",
    value={
        "workflow_id": "crawler-demo",
        "mode": "live",
        "collection_id": "6d6fba7c-1c62-4f0a-8b8b-7efb4567a0aa",
        "tags": ["handbook", "hr"],
        "limits": {"max_document_bytes": 2048},
        "snapshot": {"enabled": True, "label": "debug"},
        "review": "required",
        "shadow_mode": True,
        "dry_run": True,
        "origins": [
            {
                "url": "https://example.com/docs/handbook",
                "title": "Employee Handbook",
                "language": "de",
                "provider": "web",
                "fetch": True,
            }
        ],
    },
    request_only=True,
)


CRAWLER_RUN_RESPONSE_EXAMPLE = OpenApiExample(
    name="CrawlerRunResponse",
    summary="Crawler graph outcome",
    description="Summarises the node decisions, control state, telemetry and snapshot outcome for each origin.",
    value={
        "workflow_id": "crawler-demo",
        "mode": "live",
        "collection_id": "6d6fba7c-1c62-4f0a-8b8b-7efb4567a0aa",
        "origins": [
            {
                "origin": "https://example.com/docs/handbook",
                "provider": "web",
                "document_id": "0f3b0d9c4f2a4bf6a4e46cf9f90c8d21",
                "result": {"decision": "upsert", "reason": "ingest_ready"},
                "control": {"shadow_mode": True, "review": "required"},
                "ingest_action": "upsert",
                "gating_score": 1.0,
                "graph_run_id": "2b6a9bb4f0dc4635a663274807c33139",
                "state": {
                    "workflow_id": "crawler-demo",
                    "document_id": "0f3b0d9c4f2a4bf6a4e46cf9f90c8d21",
                    "origin_uri": "https://example.com/docs/handbook",
                    "provider": "web",
                    "content_hash": "3c21bd0b8f1a4a1b9c44d0fd57a2d9ef",
                    "tags": ["handbook", "hr"],
                    "snapshot_requested": True,
                    "snapshot_label": "debug",
                },
                "collection_id": "6d6fba7c-1c62-4f0a-8b8b-7efb4567a0aa",
                "review": "required",
                "dry_run": True,
                "ingestion_run_id": "4b0b2834606e4e4eb3d3933e9a735cbc",
            }
        ],
        "transitions": [
            {
                "origin": "https://example.com/docs/handbook",
                "transitions": {
                    "crawler.fetch": {
                        "decision": "fetched",
                        "attributes": {"status_code": 200},
                    },
                    "crawler.ingest_decision": {"decision": "upsert"},
                },
            }
        ],
        "telemetry": [
            {
                "origin": "https://example.com/docs/handbook",
                "provider": "web",
                "fetch_used": True,
                "http_status": 200,
                "fetched_bytes": 1280,
                "media_type_effective": "text/html",
                "fetch_elapsed": 0.44,
                "fetch_retries": 1,
                "fetch_retry_reason": "retry_after_backoff",
                "fetch_backoff_total_ms": 200.0,
                "snapshot_requested": True,
                "snapshot_label": "debug",
                "tags": ["handbook", "hr"],
            }
        ],
        "errors": [],
        "idempotent": False,
    },
    response_only=True,
)


CRAWLER_RUN_REQUEST = inline_serializer(
    name="CrawlerRunRequest",
    fields={
        "workflow_id": serializers.CharField(required=False),
        "mode": serializers.ChoiceField(choices=["live", "manual"], required=False),
        "origins": serializers.ListField(child=serializers.JSONField(), required=False),
        "origin_url": serializers.CharField(required=False),
        "provider": serializers.CharField(required=False),
        "document_id": serializers.CharField(required=False),
        "title": serializers.CharField(required=False),
        "language": serializers.CharField(required=False),
        "content": serializers.CharField(required=False, allow_null=True),
        "content_type": serializers.CharField(required=False),
        "fetch": serializers.BooleanField(required=False),
        "collection_id": serializers.CharField(required=False),
        "limits": serializers.JSONField(required=False),
        "snapshot": serializers.JSONField(required=False),
        "snapshot_label": serializers.CharField(required=False, allow_null=True),
        "tags": serializers.ListField(child=serializers.CharField(), required=False),
        "shadow_mode": serializers.BooleanField(required=False),
        "dry_run": serializers.BooleanField(required=False),
        "review": serializers.CharField(required=False),
        "manual_review": serializers.CharField(required=False),
        "force_retire": serializers.BooleanField(required=False),
        "recompute_delta": serializers.BooleanField(required=False),
        "max_document_bytes": serializers.IntegerField(required=False),
    },
)

CRAWLER_RUN_RESPONSE = inline_serializer(
    name="CrawlerRunResponse",
    fields={
        "workflow_id": serializers.CharField(required=False, allow_null=True),
        "mode": serializers.CharField(),
        "collection_id": serializers.CharField(required=False, allow_null=True),
        "origins": serializers.ListField(child=serializers.JSONField(), required=True),
        "transitions": serializers.ListField(
            child=serializers.JSONField(), required=True
        ),
        "telemetry": serializers.ListField(
            child=serializers.JSONField(), required=True
        ),
        "errors": serializers.ListField(child=serializers.JSONField(), required=False),
        "idempotent": serializers.BooleanField(),
    },
)

CRAWLER_RUN_SCHEMA = {
    "request": CRAWLER_RUN_REQUEST,
    "responses": {200: CRAWLER_RUN_RESPONSE},
    "error_statuses": RATE_LIMIT_JSON_ERROR_STATUSES,
    "include_trace_header": True,
    "description": "Execute the crawler ingestion LangGraph with manual or live fetch content for debugging.",
    "examples": [CRAWLER_RUN_REQUEST_EXAMPLE, CRAWLER_RUN_RESPONSE_EXAMPLE],
}


PING_SCHEMA = {
    "responses": {200: PingResponseSerializer},
    "error_statuses": RATE_LIMIT_ERROR_STATUSES,
    "include_trace_header": True,
    "description": "Simple heartbeat used by agents and operators to verify that AI Core is responsive.",
    "examples": [PING_RESPONSE_EXAMPLE],
    "extensions": PING_CURL,
}


INTAKE_SCHEMA = {
    "request": IntakeRequestSerializer,
    "responses": {200: IntakeResponseSerializer},
    "error_statuses": RATE_LIMIT_JSON_ERROR_STATUSES,
    "include_trace_header": True,
    "description": "Primary entrypoint for LangGraph orchestrated intake conversations.",
    "examples": [INTAKE_REQUEST_EXAMPLE, INTAKE_RESPONSE_EXAMPLE],
    "extensions": INTAKE_CURL,
}


RAG_DEMO_DEPRECATED_RESPONSE = inline_serializer(
    name="RagDemoDeprecatedResponse",
    fields={
        "detail": serializers.CharField(),
        "code": serializers.CharField(),
    },
)


class _BaseAgentView(DeprecationHeadersMixin, APIView):
    authentication_classes: list = []
    permission_classes: list = []


class _PingBase(_BaseAgentView):
    def get(self, request: Request) -> Response:
        meta, error = _prepare_request(request)
        if error:
            return error
        response = Response({"ok": True})
        return apply_std_headers(response, meta)


class PingViewV1(_PingBase):
    """Lightweight endpoint used to verify AI Core availability."""

    @default_extend_schema(**PING_SCHEMA)
    def get(self, request: Request) -> Response:
        return super().get(request)


class LegacyPingView(_PingBase):
    """Legacy heartbeat endpoint served under the unversioned prefix."""

    api_deprecated = True
    api_deprecation_id = LEGACY_DEPRECATION_ID

    @default_extend_schema(**_legacy_schema_kwargs(PING_SCHEMA))
    def get(self, request: Request) -> Response:
        return super().get(request)


class _GraphView(_BaseAgentView):
    graph_name: str | None = None

    def get_graph(self) -> GraphRunner:  # pragma: no cover - trivial indirection
        if not self.graph_name:
            raise NotImplementedError("graph_name must be configured on subclasses")
        candidate = globals().get(self.graph_name)

        try:
            registered = get_graph_runner(self.graph_name)
        except KeyError:
            registered = None

        if candidate is not None:
            runner: GraphRunner | None = None
            if isinstance(candidate, ModuleType):
                if registered is None:
                    runner = module_runner(candidate)
            elif hasattr(candidate, "run"):
                if registered is None or registered is not candidate:
                    runner = candidate

            if runner is not None:
                logger.info(
                    "graph_runner_lazy_registered",
                    extra={
                        "graph": self.graph_name,
                        "source": getattr(candidate, "__name__", repr(candidate)),
                    },
                )
                register_graph(self.graph_name, runner)
                registered = runner

        if registered is None:
            raise KeyError(f"graph runner '{self.graph_name}' is not registered")

        return registered

    def post(self, request: Request) -> Response:
        meta, error = _prepare_request(request)
        if error:
            return error

        graph_runner = self.get_graph()
        request.graph_name = self.graph_name
        response = _run_graph(request, graph_runner)
        return apply_std_headers(response, meta)


def _run_graph(request: Request, graph_runner) -> Response:  # type: ignore[no-untyped-def]
    """Compatibility wrapper used by tests to monkeypatch graph execution."""
    return services.execute_graph(request, graph_runner)


class IntakeViewV1(_GraphView):
    """Entry point for the agent intake workflow."""

    graph_name = "info_intake"

    @default_extend_schema(**INTAKE_SCHEMA)
    def post(self, request: Request) -> Response:
        return super().post(request)


class LegacyIntakeView(_GraphView):
    """Deprecated intake endpoint retained for backwards compatibility."""

    api_deprecated = True
    api_deprecation_id = LEGACY_DEPRECATION_ID
    graph_name = "info_intake"

    @default_extend_schema(**_legacy_schema_kwargs(INTAKE_SCHEMA))
    def post(self, request: Request) -> Response:
        return super().post(request)


def _serialise_json_value(value: object) -> object:
    if isinstance(value, uuid.UUID):
        return str(value)
    if isinstance(value, Mapping):
        serialised: dict[str, object] = {}
        for key, val in value.items():
            if isinstance(key, uuid.UUID):
                key_str = str(key)
            elif isinstance(key, str):
                key_str = key
            else:
                key_str = str(key)
            serialised[key_str] = _serialise_json_value(val)
        return serialised
    if isinstance(value, (list, tuple, set)):
        return [_serialise_json_value(item) for item in value]
    return value


def _resolve_lifecycle_store() -> object | None:
    """Return the document lifecycle store used for baseline lookups."""

    store = globals().get("DOCUMENTS_LIFECYCLE_STORE")
    if store is not None:
        return store
    try:
        from documents import api as documents_api  # local import to avoid cycles
    except Exception:  # pragma: no cover - defensive import guard
        return None
    return getattr(documents_api, "DEFAULT_LIFECYCLE_STORE", None)



def _normalise_rag_response(payload: Mapping[str, object]) -> dict[str, object]:
    """Return the payload projected onto the public RAG response contract."""

    allowed_top_level = {"answer", "prompt_version", "retrieval", "snippets"}
    allowed_retrieval = {
        "alpha",
        "min_sim",
        "top_k_effective",
        "matches_returned",
        "max_candidates_effective",
        "vector_candidates",
        "lexical_candidates",
        "deleted_matches_blocked",
        "visibility_effective",
        "took_ms",
        "routing",
    }
    allowed_routing = {"profile", "vector_space_id"}

    projected: dict[str, object] = {}
    diagnostics: dict[str, object] = {}

    top_level_extras = {
        key: value for key, value in payload.items() if key not in allowed_top_level
    }

    for key in allowed_top_level:
        if key not in payload:
            continue
        if key != "retrieval":
            projected[key] = _serialise_json_value(payload[key])
            continue

        value = payload[key]
        if not isinstance(value, Mapping):
            projected[key] = _serialise_json_value(value)
            continue

        retrieval_dict = dict(value)
        retrieval_projected: dict[str, object] = {}
        retrieval_extras: dict[str, object] = {}

        for retrieval_key, retrieval_value in retrieval_dict.items():
            if retrieval_key not in allowed_retrieval:
                retrieval_extras[retrieval_key] = retrieval_value
                continue

            if retrieval_key == "took_ms" and isinstance(retrieval_value, float):
                retrieval_projected[retrieval_key] = int(retrieval_value)
            else:
                retrieval_projected[retrieval_key] = retrieval_value

        if "routing" in retrieval_dict and isinstance(
            retrieval_dict["routing"], Mapping
        ):
            routing_dict = dict(retrieval_dict["routing"])
            routing_projected_nested: dict[str, object] = {}
            for routing_key, routing_value in routing_dict.items():
                if routing_key in allowed_routing:
                    routing_projected_nested[routing_key] = routing_value
                else:
                    if "routing" not in retrieval_extras:
                        retrieval_extras["routing"] = {}
                    retrieval_extras["routing"][routing_key] = routing_value
            retrieval_projected["routing"] = routing_projected_nested
        elif "routing" in retrieval_dict:
            retrieval_projected["routing"] = retrieval_dict["routing"]

        if retrieval_extras:
            diagnostics["retrieval"] = _serialise_json_value(retrieval_extras)

        projected[key] = _serialise_json_value(retrieval_projected)

    if top_level_extras:
        diagnostics["response"] = _serialise_json_value(top_level_extras)

    if diagnostics:
        projected["diagnostics"] = diagnostics

    return projected


<<<<<<< HEAD
=======
def _build_crawler_state(
    meta: Mapping[str, object], request_data: CrawlerRunRequest
) -> list[CrawlerStateBuild]:
    """Compose crawler graph state objects for each requested origin."""

    workflow_default = getattr(settings, "CRAWLER_DEFAULT_WORKFLOW_ID", None)
    workflow_id = request_data.workflow_id or workflow_default or meta.get("tenant_id")
    if not workflow_id:
        raise ValueError("workflow_id could not be resolved for the crawler run")

    try:
        repository = services._get_documents_repository()
    except Exception:
        repository = None
    lifecycle_store = _resolve_lifecycle_store()

    builds: list[CrawlerStateBuild] = []
    for origin in request_data.origins or []:
        provider = origin.provider or request_data.provider
        try:
            source = normalize_source(provider, origin.url, None)
        except Exception as exc:  # pragma: no cover - defensive
            raise ValueError(str(exc)) from exc

        parsed = urlsplit(source.canonical_source)
        host = parsed.hostname or parsed.netloc
        if not host:
            raise ValueError("origin URL must include a valid host component")
        path_component = parsed.path or "/"

        descriptor = SourceDescriptor(
            host=host, path=path_component, provider=source.provider
        )
        frontier_data = FrontierData(
            host=descriptor.host,
            path=descriptor.path,
            provider=descriptor.provider,
            breadcrumbs=(),
            policy_events=(),
        )

        politeness = PolitenessContext(host=descriptor.host)
        fetch_request = FetchRequest(
            canonical_source=source.canonical_source, politeness=politeness
        )

        document_id = origin.document_id or request_data.document_id or uuid4().hex
        tags = tuple(_merge_origin_tags(request_data.tags, origin.tags))

        limit_bytes = None
        if origin.limits and origin.limits.max_document_bytes is not None:
            limit_bytes = origin.limits.max_document_bytes
        elif request_data.max_document_bytes is not None:
            limit_bytes = request_data.max_document_bytes
        limits = GuardrailLimits(max_document_bytes=limit_bytes)

        snapshot_options = origin.snapshot
        if snapshot_options is None and (
            request_data.snapshot.enabled or request_data.snapshot.label
        ):
            snapshot_options = request_data.snapshot
        snapshot_requested = bool(snapshot_options and snapshot_options.enabled)
        snapshot_label = snapshot_options.label if snapshot_options else None

        dry_run = bool(
            origin.dry_run if origin.dry_run is not None else request_data.dry_run
        )
        review = origin.review or request_data.review or request_data.manual_review

        need_fetch = bool(origin.fetch or origin.content is None)
        body_bytes: bytes = b""
        effective_content_type = _normalize_media_type_value(
            origin.content_type or request_data.content_type
        )
        fetch_used = False
        http_status: int | None = None
        fetched_bytes: int | None = None
        fetch_elapsed: float | None = None
        fetch_retries: int | None = None
        fetch_retry_reason: str | None = None
        fetch_backoff_total_ms: float | None = None
        snapshot_path: str | None = None
        snapshot_sha256: str | None = None
        etag_value: str | None = None

        if need_fetch:
            decision = decide_frontier_action(descriptor, CrawlSignals())
            if decision.action is not FrontierAction.ENQUEUE:
                emit_event(
                    "crawler_robots_blocked",
                    {
                        "host": descriptor.host,
                        "reason": decision.reason,
                        "policy_events": list(decision.policy_events),
                    },
                )
                raise CrawlerRunError(
                    "Frontier denied the crawl due to robots or scheduling policies.",
                    code="crawler_robots_blocked",
                    status_code=status.HTTP_403_FORBIDDEN,
                    details={
                        "fetch_used": False,
                        "http_status": None,
                        "fetched_bytes": None,
                        "media_type_effective": None,
                        "fetch_elapsed": None,
                        "fetch_retries": None,
                        "fetch_retry_reason": None,
                        "fetch_backoff_total_ms": None,
                    },
                )

            emit_fetch_started(source.canonical_source, source.provider)
            fetch_limits = None
            if limits.max_document_bytes is not None:
                fetch_limits = FetcherLimits(max_bytes=limits.max_document_bytes)
            config = HttpFetcherConfig(limits=fetch_limits)
            fetcher = HttpFetcher(config)
            fetch_result = fetcher.fetch(fetch_request)
            record_fetch_attempt(fetch_result)

            if fetch_result.status is not FetchStatus.FETCHED:
                status_code, code = _map_fetch_error_response(fetch_result)
                emit_event(code, {"origin": source.canonical_source})
                failure_snapshot = summarize_fetch_attempt(
                    fetch_result,
                    media_type=_normalize_media_type_value(
                        fetch_result.metadata.content_type
                    ),
                )
                raise CrawlerRunError(
                    "Fetching the origin URL failed.",
                    code=code,
                    status_code=status_code,
                    details=failure_snapshot.as_details(),
                )

            fetch_used = True
            http_status = fetch_result.metadata.status_code
            effective_content_type = _normalize_media_type_value(
                fetch_result.metadata.content_type
            )
            failure = _map_failure(
                getattr(fetch_result.error, "error_class", None),
                getattr(fetch_result.error, "reason", None),
            )
            fetch_payload = build_fetch_payload(
                fetch_request,
                fetch_result,
                fetch_limits=fetch_limits,
                failure=failure,
                media_type=effective_content_type,
            )
            body_bytes = fetch_payload.body
            header_content_type = fetch_payload.headers.get("Content-Type")
            if header_content_type:
                effective_content_type = _normalize_media_type_value(
                    header_content_type
                )
            fetched_bytes = fetch_payload.downloaded_bytes
            fetch_elapsed = (
                fetch_payload.elapsed_ms / 1000 if fetch_payload.elapsed_ms else 0.0
            )
            fetch_retries = fetch_payload.retries
            fetch_retry_reason = fetch_payload.retry_reason
            fetch_backoff_total_ms = fetch_payload.backoff_total_ms
            etag_value = fetch_payload.headers.get("ETag")
            http_status = fetch_payload.status_code
        else:
            if origin.content is None:
                raise ValueError(
                    "Manual crawler runs require inline content. Provide content or enable remote fetching."
                )
            body_bytes = origin.content.encode("utf-8")
            manual_content_type = effective_content_type or "application/octet-stream"
            fetch_payload = build_manual_fetch_payload(
                fetch_request,
                body=body_bytes,
                media_type=manual_content_type,
            )
            fetched_bytes = fetch_payload.downloaded_bytes
            fetch_elapsed = fetch_payload.elapsed_ms / 1000
            fetch_retries = fetch_payload.retries
            fetch_retry_reason = fetch_payload.retry_reason
            fetch_backoff_total_ms = fetch_payload.backoff_total_ms
            http_status = fetch_payload.status_code
            etag_value = fetch_payload.headers.get("ETag")

        if effective_content_type is None:
            effective_content_type = "application/octet-stream"

        guardrail_limits_data = GuardrailLimitsData(
            max_document_bytes=limits.max_document_bytes,
        )
        guardrail_signals = GuardrailSignalsData(
            tenant_id=str(meta.get("tenant_id")),
            provider=source.provider,
            canonical_source=source.canonical_source,
            host=descriptor.host,
            document_bytes=len(body_bytes),
            mime_type=effective_content_type,
        )
        guardrail_payload = GuardrailPayload(
            decision="allow",
            reason="pending_evaluation",
            allowed=True,
            policy_events=(),
            limits=guardrail_limits_data,
            signals=guardrail_signals,
            attributes={},
        )

        fetched_at = timezone.now().astimezone(datetime_timezone.utc)
        document_uuid = _resolve_document_uuid(document_id)
        if document_uuid is None:
            document_uuid = uuid4()
        document_id = str(document_uuid)

        collection_uuid = _resolve_document_uuid(
            request_data.collection_id if request_data.collection_id else None
        )

        encoded_payload = base64.b64encode(body_bytes).decode("ascii")
        blob = InlineBlob(
            type="inline",
            media_type=effective_content_type,
            base64=encoded_payload,
            sha256=hashlib.sha256(body_bytes).hexdigest(),
            size=len(body_bytes),
        )

        external_ref: dict[str, str] = {
            "provider": source.provider,
            "external_id": source.external_id,
        }
        original_requested_id = origin.document_id or request_data.document_id
        if original_requested_id:
            external_ref["crawler_document_id"] = str(original_requested_id)
        if etag_value:
            external_ref["etag"] = str(etag_value)

        normalized_document_input = NormalizedDocument(
            ref={
                "tenant_id": str(meta.get("tenant_id")),
                "workflow_id": str(workflow_id),
                "document_id": document_uuid,
                "collection_id": collection_uuid,
            },
            meta={
                "tenant_id": str(meta.get("tenant_id")),
                "workflow_id": str(workflow_id),
                "title": origin.title or request_data.title,
                "language": origin.language or request_data.language,
                "tags": list(tags),
                "origin_uri": source.canonical_source,
                "crawl_timestamp": fetched_at,
                "external_ref": external_ref,
            },
            blob=blob,
            checksum=blob.sha256,
            created_at=fetched_at,
            source="crawler",
        )

        if snapshot_requested and body_bytes:
            tenant_id = str(meta.get("tenant_id"))
            case_id = str(meta.get("case_id"))
            snapshot_path, snapshot_sha256 = _write_snapshot(
                tenant=tenant_id,
                case=case_id,
                payload=blob.decoded_payload(),
            )
        else:
            snapshot_path = None
            snapshot_sha256 = None

        state: dict[str, object] = {
            "tenant_id": meta.get("tenant_id"),
            "case_id": meta.get("case_id"),
            "workflow_id": workflow_id,
            "external_id": source.external_id,
            "origin_uri": source.canonical_source,
            "provider": source.provider,
            "frontier": frontier_data.model_dump(mode="json"),
            "fetch": fetch_payload.model_dump(mode="json"),
            "guardrails": guardrail_payload.model_dump(mode="json"),
            "document_id": document_id,
            "collection_id": request_data.collection_id,
            "normalized_document_input": normalized_document_input.model_dump(
                mode="json"
            ),
        }
        control: dict[str, object] = {
            "snapshot": snapshot_requested,
            "snapshot_label": snapshot_label,
            "fetch": fetch_used,
            "tags": list(tags),
            "shadow_mode": bool(request_data.shadow_mode or dry_run),
            "dry_run": dry_run,
        }
        if review:
            control["review"] = review
            control["manual_review"] = review
        if request_data.force_retire:
            control["force_retire"] = True
        if request_data.recompute_delta:
            control["recompute_delta"] = True
        state["control"] = control

        baseline_data, previous_status = _load_baseline_context(
            meta.get("tenant_id"),
            workflow_id,
            document_id,
            repository,
            lifecycle_store,
        )
        state["baseline"] = baseline_data
        if previous_status:
            state["previous_status"] = previous_status

        builds.append(
            CrawlerStateBuild(
                origin=source.canonical_source,
                provider=source.provider,
                document_id=document_id,
                state=state,
                fetch_used=fetch_used,
                http_status=http_status,
                fetched_bytes=fetched_bytes,
                media_type_effective=effective_content_type,
                fetch_elapsed=fetch_elapsed,
                fetch_retries=fetch_retries,
                fetch_retry_reason=fetch_retry_reason,
                fetch_backoff_total_ms=fetch_backoff_total_ms,
                snapshot_path=snapshot_path,
                snapshot_sha256=snapshot_sha256,
                tags=tags,
                collection_id=request_data.collection_id,
                snapshot_requested=snapshot_requested,
                snapshot_label=snapshot_label,
                review=review,
                dry_run=dry_run,
            )
        )

    return builds

>>>>>>> e8614707

@require_POST
def crawl_selected(request):
    """Handle crawl selected requests from the RAG tools page.

    Delegates to crawler_runner API view for proper state construction.
    """
    try:
        data = json.loads(request.body)
        urls = data.get("urls")
        collection_id = data.get("collection_id", "crawler-demo")
        mode = data.get("mode", "live")

        if not urls:
            return JsonResponse({"error": "URLs are required"}, status=400)

        # Build payload for crawler_runner
        crawler_payload = {
            "workflow_id": data.get("workflow_id", "crawler-demo"),
            "mode": mode,
            "origins": [{"url": url} for url in urls],
            "collection_id": collection_id,
        }

        # Clone the request so crawler_runner receives a proper HttpRequest
        cloned_request = HttpRequest()
        cloned_request.method = "POST"
        cloned_request.path = "/crawler-runner/internal"
        base_meta = getattr(request, "META", {}) or {}
        cloned_request.META = dict(base_meta)

        body_bytes = json.dumps(crawler_payload).encode("utf-8")
        cloned_request._body = body_bytes
        cloned_request.META["CONTENT_TYPE"] = "application/json"
        cloned_request.META["HTTP_CONTENT_TYPE"] = "application/json"
        cloned_request.META["CONTENT_LENGTH"] = str(len(body_bytes))

        # Preserve tenant context for downstream resolution
        if hasattr(request, "tenant"):
            cloned_request.tenant = request.tenant
        if hasattr(request, "tenant_schema"):
            cloned_request.tenant_schema = request.tenant_schema
        if hasattr(request, "user"):
            cloned_request.user = request.user

        # Call crawler_runner view directly (same module)
        response = crawler_runner(cloned_request)

        # Return response data
        return JsonResponse(response.data, status=response.status_code)

    except json.JSONDecodeError:
        return JsonResponse({"error": "Invalid JSON"}, status=400)
    except Exception as e:
        logger.exception("crawl_selected.failed")
        return JsonResponse({"error": str(e)}, status=500)


class RagQueryViewV1(_GraphView):
    """Execute the production retrieval augmented generation graph."""

    graph_name = "rag.default"

    @default_extend_schema(**RAG_QUERY_SCHEMA)
    def post(self, request: Request) -> Response:
        response = super().post(request)

        # Only validate successful responses returned from the graph runner.
        if 200 <= response.status_code < 300:
            graph_payload = response.data
            if isinstance(graph_payload, Mapping):
                graph_payload = _normalise_rag_response(graph_payload)
            serializer = RagQueryResponseSerializer(data=graph_payload)
            try:
                serializer.is_valid(raise_exception=True)
            except Exception:
                try:
                    logger.warning(
                        "rag.response.validation_failed",
                        extra={
                            "errors": getattr(serializer, "errors", None),
                            "keys": (
                                list(graph_payload.keys())
                                if isinstance(graph_payload, dict)
                                else None
                            ),
                        },
                    )
                except Exception:
                    pass
                raise
            response.data = serializer.validated_data
            bind_log_context(response_contract="rag.v2")
            if isinstance(getattr(request, "log_context", None), dict):
                request.log_context["response_contract"] = "rag.v2"

        return response


class RagUploadView(APIView):
    """Handle multipart document uploads for ingestion pipelines."""

    @default_extend_schema(**RAG_UPLOAD_SCHEMA)
    def post(self, request: Request) -> Response:
        meta, error = _prepare_request(request)
        if error:
            return error

        content_type = request.headers.get("Content-Type", "")
        if content_type:
            content_type = content_type.split(";")[0].strip().lower()
        if not content_type.startswith("multipart/"):
            return _error_response(
                "Request payload must be encoded as multipart/form-data.",
                "unsupported_media_type",
                status.HTTP_415_UNSUPPORTED_MEDIA_TYPE,
            )

        upload = request.FILES.get("file")
        if upload is None:
            return _error_response(
                "File form part is required for document uploads.",
                "missing_file",
                status.HTTP_400_BAD_REQUEST,
            )

        metadata_raw = request.data.get("metadata")
        idempotency_key = request.headers.get(IDEMPOTENCY_KEY_HEADER)

        response = services.handle_document_upload(
            upload,
            metadata_raw,
            meta,
            idempotency_key,
        )

        return apply_std_headers(response, meta)


class RagIngestionRunView(APIView):
    """Queue ingestion runs for previously uploaded documents."""

    @default_extend_schema(**RAG_INGESTION_RUN_SCHEMA)
    def post(self, request: Request) -> Response:
        meta, error = _prepare_request(request)
        if error:
            return error

        idempotency_key = request.headers.get(IDEMPOTENCY_KEY_HEADER)
        if isinstance(request.data, Mapping):
            payload = dict(request.data)
        else:
            payload = dict(getattr(request, "data", {}) or {})

        if (
            meta.get("collection_id")
            and not payload.get("collection_id")
            and payload.get("collection_ids") in (None, "")
        ):
            payload["collection_id"] = meta["collection_id"]

        response = services.start_ingestion_run(payload, meta, idempotency_key)

        return apply_std_headers(response, meta)


class RagIngestionStatusView(APIView):
    """Expose status information about recent ingestion runs."""

    @default_extend_schema(**RAG_INGESTION_STATUS_SCHEMA)
    def get(self, request: Request) -> Response:
        meta, error = _prepare_request(request)
        if error:
            return error

        latest = get_latest_ingestion_run(meta["tenant_id"], meta["case_id"])
        if not latest:
            response = _error_response(
                "No ingestion runs recorded for the current tenant/case.",
                "ingestion_status_not_found",
                status.HTTP_404_NOT_FOUND,
            )
            return apply_std_headers(response, meta)

        response_payload: dict[str, object] = {}
        allowed_keys = {
            "run_id",
            "status",
            "queued_at",
            "started_at",
            "finished_at",
            "duration_ms",
            "document_ids",
            "invalid_document_ids",
            "inserted_documents",
            "replaced_documents",
            "skipped_documents",
            "inserted_chunks",
            "trace_id",
            "embedding_profile",
            "source",
            "error",
        }
        for key in allowed_keys:
            value = latest.get(key)
            if value is None:
                continue
            if key in {"document_ids", "invalid_document_ids"} and not isinstance(
                value, list
            ):
                try:
                    value = list(value)
                except TypeError:
                    continue
            response_payload[key] = value

        if "run_id" not in response_payload or "status" not in response_payload:
            response = _error_response(
                "No ingestion runs recorded for the current tenant/case.",
                "ingestion_status_not_found",
                status.HTTP_404_NOT_FOUND,
            )
            return apply_std_headers(response, meta)

        tenant_obj = _resolve_case_tenant(meta["tenant_id"])
        if tenant_obj is not None:
            case_obj = Case.objects.filter(
                tenant=tenant_obj, external_id=meta["case_id"]
            ).first()
            if case_obj is not None:
                response_payload["case_status"] = case_obj.status
                if case_obj.phase:
                    response_payload["case_phase"] = case_obj.phase
                latest_case_event = (
                    case_obj.events.filter(event_type__startswith="ingestion_run_")
                    .order_by("-created_at")
                    .first()
                )
                if latest_case_event is not None:
                    response_payload["latest_case_event"] = {
                        "event_type": latest_case_event.event_type,
                        "created_at": latest_case_event.created_at.isoformat(),
                    }
                    if latest_case_event.trace_id:
                        response_payload["latest_case_event"][
                            "trace_id"
                        ] = latest_case_event.trace_id
                    if latest_case_event.payload:
                        response_payload["latest_case_event"][
                            "payload"
                        ] = latest_case_event.payload
                    if latest_case_event.ingestion_run_id:
                        response_payload["latest_case_event"][
                            "ingestion_run_id"
                        ] = latest_case_event.ingestion_run.run_id

        response = Response(response_payload, status=status.HTTP_200_OK)
        processed_response = apply_std_headers(response, meta)
        idempotency_key_value = meta.get("idempotency_key")
        header_idempotency = request.headers.get(IDEMPOTENCY_KEY_HEADER)
        print("DEBUG_IDEMPOTENCY", header_idempotency, idempotency_key_value)
        if not header_idempotency:
            meta_header_key = "HTTP_" + IDEMPOTENCY_KEY_HEADER.upper().replace("-", "_")
            raw_meta_header = request.META.get(meta_header_key)
            if isinstance(raw_meta_header, str) and raw_meta_header.strip():
                header_idempotency = raw_meta_header
        resolved_idempotency = idempotency_key_value or (
            header_idempotency.strip() if isinstance(header_idempotency, str) else None
        )
        if resolved_idempotency:
            processed_response.headers[IDEMPOTENCY_KEY_HEADER] = resolved_idempotency
            header_key_lower = IDEMPOTENCY_KEY_HEADER.lower()
            processed_response._headers[header_key_lower] = (
                IDEMPOTENCY_KEY_HEADER,
                resolved_idempotency,
            )
            if not idempotency_key_value:
                meta["idempotency_key"] = resolved_idempotency
        return processed_response


class RagHardDeleteAdminView(APIView):
    """Trigger the asynchronous hard delete task for administrators."""

    authentication_classes = [SessionAuthentication]
    permission_classes: list = []

    @default_extend_schema(**RAG_HARD_DELETE_ADMIN_SCHEMA)
    def post(self, request: Request) -> Response:
        payload = request.data if isinstance(request.data, Mapping) else {}

        try:
            request_data = RagHardDeleteAdminRequest.model_validate(payload)
        except ValidationError as exc:
            error = exc.errors()[0] if exc.errors() else None
            message = error.get("msg") if error else str(exc)
            code = error.get("type") if error else "validation_error"
            if code not in {
                "invalid_tenant_id",
                "invalid_document_ids",
                "invalid_reason",
                "invalid_ticket_ref",
            }:
                code = "validation_error"
            return _error_response(message, code, status.HTTP_400_BAD_REQUEST)

        tenant_id = request_data.tenant_id
        document_ids = request_data.document_ids
        reason = request_data.reason
        ticket_ref = request_data.ticket_ref
        operator_label = request_data.operator_label

        tenant_schema = None
        header_schema = request.headers.get(X_TENANT_SCHEMA_HEADER)
        if isinstance(header_schema, str) and header_schema.strip():
            tenant_schema = header_schema.strip()
        elif request_data.tenant_schema:
            tenant_schema = request_data.tenant_schema

        trace_id = uuid4().hex
        bind_log_context(trace_id=trace_id, tenant_id=tenant_id)

        actor = _resolve_hard_delete_actor(request, operator_label)

        async_result = hard_delete.delay(
            tenant_id,
            document_ids,
            reason,
            ticket_ref,
            actor=actor,
            tenant_schema=tenant_schema,
            trace_id=trace_id,
        )

        idempotent = bool(request.headers.get(IDEMPOTENCY_KEY_HEADER))
        response_payload = {
            "status": "queued",
            "job_id": getattr(async_result, "id", None),
            "trace_id": trace_id,
            "documents_requested": len(document_ids),
            "idempotent": idempotent,
        }

        meta = {"trace_id": trace_id, "tenant_id": tenant_id}
        response = Response(response_payload, status=status.HTTP_202_ACCEPTED)
        return apply_std_headers(response, meta)


class CrawlerIngestionRunnerView(APIView):
    """Expose the crawler ingestion LangGraph for manual debugging runs."""

    @default_extend_schema(**CRAWLER_RUN_SCHEMA)
    def post(self, request: Request) -> Response:
        meta, error = _prepare_request(request)
        if error:
            return error

        payload = request.data if isinstance(request.data, Mapping) else {}
        try:
            request_model = CrawlerRunRequest.model_validate(payload)
        except ValidationError as exc:
            return _error_response(
                services._format_validation_error(exc),
                "invalid_request",
                status.HTTP_400_BAD_REQUEST,
            )

        if request_model.collection_id:
            meta["collection_id"] = request_model.collection_id

        workflow_default = getattr(settings, "CRAWLER_DEFAULT_WORKFLOW_ID", None)
        workflow_resolved = (
            request_model.workflow_id or workflow_default or meta.get("tenant_id")
        )
        if not workflow_resolved:
            raise ValueError("workflow_id could not be resolved for the crawler run")

        try:
            repository = services._get_documents_repository()
        except Exception:
            repository = None
        lifecycle_store = _resolve_lifecycle_store()

        context = CrawlerRunContext(
            meta=meta,
            request=request_model,
            workflow_id=str(workflow_resolved),
            repository=repository,
        )
        fetcher_factory = lambda config: HttpFetcher(config)
        guardrail_defaults = GuardrailLimits(
            max_document_bytes=getattr(settings, "CRAWLER_MAX_DOCUMENT_BYTES", None)
        )
        try:
            state_builds = build_crawler_state(
                context,
                fetcher_factory=fetcher_factory,
                lifecycle_store=lifecycle_store,
                object_store=object_store,
                guardrail_limits=guardrail_defaults,
            )
        except CrawlerRunError as exc:
            payload = {"detail": str(exc), "code": exc.code}
            payload.update(exc.details)
            response = Response(payload, status=exc.status_code)
            return apply_std_headers(response, meta)
        except ValueError as exc:
            return _error_response(
                str(exc), "invalid_request", status.HTTP_400_BAD_REQUEST
            )

        if not state_builds:
            return _error_response(
                "No origins resolved for crawler run.",
                "missing_origins",
                status.HTTP_400_BAD_REQUEST,
            )

        origin_keys = sorted(build.origin for build in state_builds)
        workflow_id = state_builds[0].state.get("workflow_id")
        fingerprint_components = [
            str(meta.get("tenant_id", "")),
            str(meta.get("case_id", "")),
            str(workflow_id or ""),
            request_model.mode,
            "|".join(origin_keys),
        ]
        fingerprint = hashlib.sha256(
            "::".join(fingerprint_components).encode("utf-8")
        ).hexdigest()
        fingerprint_path: str | None = None
        fingerprint_match = False
        try:
            tenant_key = object_store.sanitize_identifier(str(meta.get("tenant_id")))
            case_key = object_store.sanitize_identifier(str(meta.get("case_id")))
            fingerprint_path = (
                f"{tenant_key}/{case_key}/crawler_runner_idempotency.json"
            )
        except Exception:
            fingerprint_path = None
        if fingerprint_path:
            try:
                existing = object_store.read_json(fingerprint_path)
            except FileNotFoundError:
                existing = None
            except Exception:
                existing = None
            if (
                isinstance(existing, dict)
                and existing.get("fingerprint") == fingerprint
            ):
                fingerprint_match = True
            else:
                try:
                    object_store.write_json(
                        fingerprint_path,
                        {
                            "fingerprint": fingerprint,
                            "workflow_id": workflow_id,
                            "mode": request_model.mode,
                            "origins": origin_keys,
                        },
                    )
                except Exception:
                    pass

        raw_header_idempotency = request.headers.get(IDEMPOTENCY_KEY_HEADER)
        if not raw_header_idempotency:
            raw_header_idempotency = request.META.get(
                "HTTP_" + IDEMPOTENCY_KEY_HEADER.upper().replace("-", "_")
            )
        if not raw_header_idempotency:
            raw_header_idempotency = request.META.get(IDEMPOTENCY_KEY_HEADER)
        resolved_idempotency = meta.get("idempotency_key")
        if not resolved_idempotency and isinstance(raw_header_idempotency, str):
            candidate_key = raw_header_idempotency.strip()
            if candidate_key:
                resolved_idempotency = candidate_key
                meta["idempotency_key"] = candidate_key
        header_idempotent = bool(resolved_idempotency)

        task_ids: list[dict[str, object]] = []
        completed_runs: list[dict[str, object]] = []
        pending_async = False
        graph_name = "crawler.ingestion"
        for build in state_builds:
            task_payload = {
                "state": build.state,
                "graph_name": graph_name,
            }

            scope = {
                "tenant_id": meta["tenant_id"],
                "case_id": meta["case_id"],
                "trace_id": meta.get("trace_id"),
                "workflow_id": build.state.get("workflow_id"),
            }

            result, _completed = submit_worker_task(
                task_payload=task_payload,
                scope=scope,
                graph_name=graph_name,
                ledger_identifier=None,
                initial_cost_total=None,
                timeout_s=0.1,
            )

            task_id = result.get("task_id")
            if task_id:
                task_ids.append(
                    {
                        "task_id": task_id,
                        "origin": build.origin,
                        "document_id": build.document_id,
                    }
                )
            if _completed:
                completed_runs.append(
                    {
                        "build": build,
                        "state": result.get("state") or {},
                        "result": result.get("result") or {},
                    }
                )
            else:
                pending_async = True

        if completed_runs and not pending_async:
            guardrail_error: dict[str, object] | None = None
            for entry in completed_runs:
                state_data = entry.get("state")
                if not isinstance(state_data, Mapping):
                    continue
                artifacts = state_data.get("artifacts")
                if not isinstance(artifacts, Mapping):
                    continue
                guardrail_decision = _coerce_guardrail_decision(
                    artifacts.get("guardrail_decision")
                )
                if guardrail_decision and not guardrail_decision.allowed:
                    guardrail_error = _build_guardrail_denied_payload(
                        entry["build"], guardrail_decision
                    )
                    break
            if guardrail_error:
                response = Response(
                    guardrail_error,
                    status=status.HTTP_413_REQUEST_ENTITY_TOO_LARGE,
                )
                response = apply_std_headers(response, meta)
                if resolved_idempotency:
                    response[IDEMPOTENCY_KEY_HEADER] = resolved_idempotency
                return response

            origins_payload: list[dict[str, object]] = []
            transitions_payload: list[dict[str, object]] = []
            telemetry_payload: list[dict[str, object]] = []
            errors_payload: list[dict[str, object]] = []
            for entry in completed_runs:
                build = entry["build"]
                state_data = entry.get("state")
                if not isinstance(state_data, Mapping):
                    state_data = {}
                result_payload = entry.get("result")
                if not isinstance(result_payload, Mapping):
                    result_payload = {}
                telemetry_payload.append(_build_fetch_telemetry_entry(build))
                transitions_payload.append(
                    {
                        "origin": build.origin,
                        "transitions": services._make_json_safe(
                            state_data.get("transitions")
                            or result_payload.get("transitions")
                            or {}
                        ),
                    }
                )
                errors_payload.extend(_extract_origin_errors(build, state_data))
                ingestion_run_id = _maybe_start_ingestion(build, state_data, meta)
                origins_payload.append(
                    _summarize_origin_entry(
                        build,
                        state_data,
                        result_payload,
                        ingestion_run_id,
                    )
                )

            response_payload = {
                "workflow_id": workflow_id,
                "mode": request_model.mode,
                "collection_id": request_model.collection_id,
                "origins": origins_payload,
                "transitions": transitions_payload,
                "telemetry": telemetry_payload,
                "errors": errors_payload,
                "idempotent": bool(fingerprint_match or header_idempotent),
            }
            response = Response(response_payload, status=status.HTTP_200_OK)
            response = apply_std_headers(response, meta)
            if resolved_idempotency:
                response[IDEMPOTENCY_KEY_HEADER] = resolved_idempotency
            return response

        response_payload = {
            "status": "accepted",
            "workflow_id": workflow_id,
            "mode": request_model.mode,
            "collection_id": request_model.collection_id,
            "task_ids": task_ids,
            "idempotent": bool(fingerprint_match or header_idempotent),
            "message": f"Crawler-Ingestion für {len(task_ids)} URL(s) gestartet (asynchron)",
        }
        response = Response(response_payload, status=status.HTTP_202_ACCEPTED)
        response = apply_std_headers(response, meta)
        if resolved_idempotency:
            response[IDEMPOTENCY_KEY_HEADER] = resolved_idempotency
        return response


class RagDemoViewV1(_BaseAgentView):
    """Deprecated demo endpoint retained only for backwards compatibility."""

    api_deprecated = True
    api_deprecation_id = "rag-demo-mvp"

    @default_extend_schema(
        request=IntakeRequestSerializer,
        responses={410: RAG_DEMO_DEPRECATED_RESPONSE},
        error_statuses=RATE_LIMIT_JSON_ERROR_STATUSES,
        include_trace_header=True,
        description=(
            "This demo workflow has been removed from the MVP build. The endpoint "
            "returns HTTP 410 to signal permanent removal."
        ),
        examples=[
            OpenApiExample(
                name="RagDemoRemoved",
                summary="Deprecated",
                description="The demo endpoint has been removed and now returns HTTP 410.",
                value={
                    "detail": "The RAG demo endpoint has been removed.",
                    "code": "rag_demo_removed",
                },
            )
        ],
    )
    def post(self, request: Request) -> Response:
        meta, error = _prepare_request(request)
        if error:
            return error

        response = _error_response(
            "The RAG demo endpoint is deprecated and no longer available in the MVP build.",
            "rag_demo_removed",
            status.HTTP_410_GONE,
        )
        return apply_std_headers(response, meta)


ping_v1 = PingViewV1.as_view()
ping_legacy = LegacyPingView.as_view()
ping = ping_legacy

intake_v1 = IntakeViewV1.as_view()
intake_legacy = LegacyIntakeView.as_view()
intake = intake_legacy

rag_demo_v1 = RagDemoViewV1.as_view()
rag_demo = rag_demo_v1

rag_query_v1 = RagQueryViewV1.as_view()
rag_query = rag_query_v1

rag_upload_v1 = RagUploadView.as_view()
rag_upload = rag_upload_v1

rag_ingestion_run_v1 = RagIngestionRunView.as_view()
rag_ingestion_run = rag_ingestion_run_v1

rag_ingestion_status_v1 = RagIngestionStatusView.as_view()
rag_ingestion_status = rag_ingestion_status_v1


rag_hard_delete_admin = RagHardDeleteAdminView.as_view()
crawler_runner = CrawlerIngestionRunnerView.as_view()
crawl_selected = crawl_selected

CHECKPOINTER = FileCheckpointer()<|MERGE_RESOLUTION|>--- conflicted
+++ resolved
@@ -1603,8 +1603,7 @@
     return projected
 
 
-<<<<<<< HEAD
-=======
+
 def _build_crawler_state(
     meta: Mapping[str, object], request_data: CrawlerRunRequest
 ) -> list[CrawlerStateBuild]:
@@ -1952,7 +1951,7 @@
 
     return builds
 
->>>>>>> e8614707
+
 
 @require_POST
 def crawl_selected(request):
