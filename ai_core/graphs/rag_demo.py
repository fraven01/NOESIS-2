from __future__ import annotations


from typing import Any, Callable, Dict, Iterable, List, Tuple

import time

from django.conf import settings

from ai_core.rag import metrics
from ai_core.rag.normalization import normalise_text
from common.logging import get_logger

try:
    from ai_core.rag.vector_store import get_default_router
except ImportError:  # pragma: no cover - optional dependency for demo mode
    get_default_router = None  # type: ignore[assignment]


logger = get_logger(__name__)


QueryState = Dict[str, Any]
Meta = Dict[str, Any]
GraphResult = Dict[str, Any]


_QUERY_KEYS: Tuple[str, ...] = ("query", "question", "q", "text")


def _extract_query(state: QueryState) -> str | None:
    for key in _QUERY_KEYS:
        value = state.get(key)
        if isinstance(value, str):
            value = value.strip()
        if value:
            return str(value)
    return None


def _coerce_top_k(state: QueryState, default: int = 5) -> int:
    candidate = state.get("top_k") or state.get("k")
    if candidate is None:
        return default
    try:
        top_k = int(candidate)
    except (TypeError, ValueError):
        return default
    return max(1, top_k)


def _truncate(text: str, limit: int = 500) -> str:
    if len(text) <= limit:
        return text
    return text[:limit]


def _chunk_matches(chunks: Iterable[Any]) -> List[Dict[str, Any]]:
    matches: List[Dict[str, Any]] = []
    for index, chunk in enumerate(chunks):
        content = getattr(chunk, "content", "") or ""
        meta = getattr(chunk, "meta", {}) or {}
        identifier = meta.get("id") or meta.get("hash") or f"chunk-{index}"
        score = meta.get("score")
        try:
            score_value = float(score) if score is not None else 0.0
        except (TypeError, ValueError):
            score_value = 0.0
        vscore = float(meta.get("vscore", 0.0) or 0.0)
        lscore = float(meta.get("lscore", 0.0) or 0.0)
        fused = float(meta.get("fused", score_value) or score_value)
        matches.append(
            {
                "id": str(identifier),
                "score": fused,
                "fused": fused,
                "vscore": vscore,
                "lscore": lscore,
                "text": _truncate(str(content)),
                "metadata": dict(meta),
            }
        )
    return matches


def _demo_matches(query: str, tenant_id: str, *, top_k: int) -> List[Dict[str, Any]]:
    demo_corpus = [
        {
            "id": "demo-1",
            "score": 0.42,
            "text": _truncate(
                (
                    "Demo knowledge base entry describing how retrieval works for "
                    "tenant '%s'. Query: '%s'."
                )
                % (tenant_id, query)
            ),
            "metadata": {"tenant_id": tenant_id, "source": "demo"},
        },
        {
            "id": "demo-2",
            "score": 0.36,
            "text": _truncate(
                "Second demo snippet outlining the behaviour of the RAG demo node."
            ),
            "metadata": {"tenant_id": tenant_id, "source": "demo"},
        },
    ]
    return demo_corpus[:top_k]


def _resolve_tenant_router(
    for_tenant: Callable[..., Any],
    tenant_id: Any,
    tenant_schema: Any | None,
) -> Tuple[Any | None, str | None]:
    """Call ``for_tenant`` defensively across common signatures."""

    attempts: List[Tuple[Tuple[Any, ...], Dict[str, Any]]] = []
    if tenant_schema is not None:
        attempts.extend(
            [
                ((tenant_id, tenant_schema), {}),
                ((), {"tenant_id": tenant_id, "tenant_schema": tenant_schema}),
            ]
        )
    attempts.extend(
        [
            ((tenant_id,), {}),
            ((), {"tenant_id": tenant_id}),
            ((), {}),
        ]
    )

    last_type_error: str | None = None
    for args, kwargs in attempts:
        try:
            return for_tenant(*args, **kwargs), None
        except TypeError as exc:
            last_type_error = str(exc)
            continue
        except Exception as exc:  # pragma: no cover - defensive fallback
            return None, str(exc)

    if last_type_error is None:
        return None, None
    return None, last_type_error


def run(state: QueryState, meta: Meta) -> Tuple[QueryState, GraphResult]:
    query = _extract_query(state)
    if not query:
        return state, {
            "ok": False,
            "query": None,
            "matches": [],
            "error": "missing_query",
        }

    tenant_id = meta.get("tenant_id") or meta.get("tenant")
    if not tenant_id:
        raise ValueError("tenant_id missing in meta")

    top_k = _coerce_top_k(state)
    project_id = state.get("project_id")

    matches: List[Dict[str, Any]] = []
    router_error: str | None = None
    retrieved_chunks: List[Any] = []
    hybrid_result = None
    latency_ms = 0.0

    normalized_query = normalise_text(query)
    search_input = normalized_query or query.strip()

    index_kind = str(getattr(settings, "RAG_INDEX_KIND", "HNSW")).upper()
<<<<<<< HEAD
    # Allow per-request overrides while keeping sensible defaults from settings
    try:
        alpha = float(state.get("alpha")) if state.get("alpha") is not None else float(getattr(settings, "RAG_HYBRID_ALPHA", 0.7))
    except (TypeError, ValueError):
        alpha = float(getattr(settings, "RAG_HYBRID_ALPHA", 0.7))
    try:
        min_sim = float(state.get("min_sim")) if state.get("min_sim") is not None else float(getattr(settings, "RAG_MIN_SIM", 0.15))
    except (TypeError, ValueError):
        min_sim = float(getattr(settings, "RAG_MIN_SIM", 0.15))
=======
    alpha_default = float(getattr(settings, "RAG_HYBRID_ALPHA", 0.7))
    min_sim_default = float(getattr(settings, "RAG_MIN_SIM", 0.15))

    def _coerce_float(value: object, default: float) -> float:
        try:
            return float(value)  # type: ignore[arg-type]
        except (TypeError, ValueError):
            return default

    alpha = _coerce_float(state.get("alpha"), alpha_default)
    min_sim = _coerce_float(state.get("min_sim"), min_sim_default)

    trgm_key = "trgm_limit" if "trgm_limit" in state else None
    if trgm_key is None and "trgm_threshold" in state:
        trgm_key = "trgm_threshold"
    trgm_requested: float | None = None
    if trgm_key is not None:
        try:
            trgm_requested = float(state.get(trgm_key))  # type: ignore[arg-type]
        except (TypeError, ValueError):
            trgm_requested = None
>>>>>>> e00a32ae
    ef_search = int(getattr(settings, "RAG_HNSW_EF_SEARCH", 80))
    probes = int(getattr(settings, "RAG_IVF_PROBES", 64))

    if get_default_router is not None:
        filters: Dict[str, Any] = {"tenant_id": tenant_id}
        if project_id:
            filters["project_id"] = project_id

        tenant_schema = meta.get("tenant_schema") or meta.get("schema")

        try:
            router = get_default_router()
        except Exception as exc:  # pragma: no cover - defensive fallback
            router = None
            router_error = str(exc)

        if router is not None:
            scoped_router = router
            for_tenant = getattr(router, "for_tenant", None)
            if callable(for_tenant):
                scoped_router, scoped_error = _resolve_tenant_router(
                    for_tenant, tenant_id, tenant_schema
                )
                if scoped_router is None and scoped_error:
                    router_error = scoped_error
                elif scoped_router is None:
                    scoped_router = router

            case_id = meta.get("case_id") or meta.get("case")
            start_ts = time.perf_counter()
            try:
                hybrid_callable = getattr(scoped_router, "hybrid_search", None)
                router_hybrid = getattr(router, "hybrid_search", None)
                if callable(hybrid_callable):
<<<<<<< HEAD
                    # Optional trigram tuning
                    trgm_limit = state.get("trgm_limit")
                    trgm_threshold = state.get("trgm_threshold") if trgm_limit is None else None
                    if trgm_limit is not None:
                        try:
                            trgm_limit = float(trgm_limit)
                        except (TypeError, ValueError):
                            trgm_limit = None
                    if trgm_threshold is not None:
                        try:
                            trgm_threshold = float(trgm_threshold)
                        except (TypeError, ValueError):
                            trgm_threshold = None
=======
                    hybrid_kwargs = {
                        "case_id": case_id,
                        "top_k": top_k,
                        "filters": filters,
                        "alpha": alpha,
                        "min_sim": min_sim,
                    }
                    if trgm_requested is not None:
                        hybrid_kwargs["trgm_limit"] = trgm_requested
>>>>>>> e00a32ae
                    try:
                        hybrid_result = hybrid_callable(
                            search_input,
                            tenant_id=str(tenant_id),
<<<<<<< HEAD
                            case_id=case_id,
                            top_k=top_k,
                            filters=filters,
                            alpha=alpha,
                            min_sim=min_sim,
                            trgm_limit=trgm_limit,
                            trgm_threshold=trgm_threshold,
=======
                            **hybrid_kwargs,
>>>>>>> e00a32ae
                        )
                    except TypeError:
                        hybrid_result = hybrid_callable(
                            search_input,
<<<<<<< HEAD
                            case_id=case_id,
                            top_k=top_k,
                            filters=filters,
                            alpha=alpha,
                            min_sim=min_sim,
                            trgm_limit=trgm_limit,
                            trgm_threshold=trgm_threshold,
=======
                            **hybrid_kwargs,
>>>>>>> e00a32ae
                        )
                    retrieved_chunks = list(getattr(hybrid_result, "chunks", []))
                elif callable(router_hybrid):
                    trgm_limit = state.get("trgm_limit")
                    trgm_threshold = state.get("trgm_threshold") if trgm_limit is None else None
                    if trgm_limit is not None:
                        try:
                            trgm_limit = float(trgm_limit)
                        except (TypeError, ValueError):
                            trgm_limit = None
                    if trgm_threshold is not None:
                        try:
                            trgm_threshold = float(trgm_threshold)
                        except (TypeError, ValueError):
                            trgm_threshold = None
                    scope_name = getattr(scoped_router, "_scope", None)
                    router_kwargs = {
                        "tenant_id": str(tenant_id),
                        "case_id": case_id,
                        "top_k": top_k,
                        "filters": filters,
                        "scope": scope_name or router.default_scope,
                        "alpha": alpha,
                        "min_sim": min_sim,
                    }
                    if trgm_requested is not None:
                        router_kwargs["trgm_limit"] = trgm_requested
                    hybrid_result = router_hybrid(
                        search_input,
<<<<<<< HEAD
                        tenant_id=str(tenant_id),
                        case_id=case_id,
                        top_k=top_k,
                        filters=filters,
                        scope=scope_name or router.default_scope,
                        alpha=alpha,
                        min_sim=min_sim,
                        trgm_limit=trgm_limit,
                        trgm_threshold=trgm_threshold,
=======
                        **router_kwargs,
>>>>>>> e00a32ae
                    )
                    retrieved_chunks = list(getattr(hybrid_result, "chunks", []))
                else:
                    search_method = getattr(scoped_router, "search", None)
                    if not callable(search_method):
                        raise AttributeError("router missing search")
                    retrieved_chunks = list(
                        search_method(
                            search_input,
                            tenant_id=tenant_id,
                            case_id=case_id,
                            top_k=top_k,
                            filters=filters,
                        )
                    )
                    hybrid_result = None
                if hybrid_result is None:
                    from ai_core.rag.vector_client import (
                        HybridSearchResult as _HybridSearchResult,
                    )

                    hybrid_result = _HybridSearchResult(
                        chunks=retrieved_chunks,
                        vector_candidates=len(retrieved_chunks),
                        lexical_candidates=0,
                        fused_candidates=len(retrieved_chunks),
                        duration_ms=0.0,
                        alpha=alpha,
                        min_sim=min_sim,
                        vec_limit=top_k,
                        lex_limit=top_k,
                    )
                matches = _chunk_matches(retrieved_chunks)
            except Exception as exc:  # pragma: no cover - defensive fallback
                router_error = str(exc)
                retrieved_chunks = []
                matches = []
            finally:
                latency_ms = (time.perf_counter() - start_ts) * 1000
        else:
            matches = _demo_matches(query, str(tenant_id), top_k=top_k)
    else:
        matches = _demo_matches(query, str(tenant_id), top_k=top_k)

    tenant_label = str(tenant_id)
    if hybrid_result is not None and getattr(hybrid_result, "duration_ms", None) == 0.0:
        try:
            hybrid_result.duration_ms = latency_ms
        except Exception:  # pragma: no cover - defensive attribute set
            pass
    below_cutoff = 0
    returned_after_cutoff = len(retrieved_chunks)
    query_embedding_empty = False
    no_hit_due_to_cutoff = False
    if hybrid_result is not None:
        metrics.RAG_QUERY_TOTAL.labels(
            tenant=tenant_label, index_kind=index_kind, hybrid="true"
        ).inc()
        metrics.RAG_QUERY_LATENCY_MS.labels(
            tenant=tenant_label, index_kind=index_kind, hybrid="true"
        ).observe(latency_ms)
        metrics.RAG_QUERY_CANDIDATES.labels(
            tenant=tenant_label, type="semantic"
        ).observe(float(hybrid_result.vector_candidates))
        metrics.RAG_QUERY_CANDIDATES.labels(
            tenant=tenant_label, type="lexical"
        ).observe(float(hybrid_result.lexical_candidates))

        top1_fused = 0.0
        top1_vscore = 0.0
        top1_lscore = 0.0
        below_cutoff = int(getattr(hybrid_result, "below_cutoff", 0))
        returned_after_cutoff = int(
            getattr(hybrid_result, "returned_after_cutoff", len(retrieved_chunks))
        )
        query_embedding_empty = bool(
            getattr(hybrid_result, "query_embedding_empty", False)
        )
        if retrieved_chunks:
            top_meta = retrieved_chunks[0].meta or {}
            top1_fused = float(top_meta.get("fused", top_meta.get("score", 0.0)) or 0.0)
            top1_vscore = float(top_meta.get("vscore", 0.0) or 0.0)
            top1_lscore = float(top_meta.get("lscore", 0.0) or 0.0)
            metrics.RAG_QUERY_TOP1_SIM.labels(tenant=tenant_label).observe(top1_fused)
        else:
            metrics.RAG_QUERY_NO_HIT.labels(tenant=tenant_label).inc()
            no_hit_due_to_cutoff = (
                below_cutoff > 0
                and hybrid_result.fused_candidates > 0
                and returned_after_cutoff == 0
            )

        logger.info(
            "rag.hybrid_query",
            extra={
                "tenant": tenant_label,
                "index_kind": index_kind,
                "alpha": alpha,
                "min_sim": min_sim,
                "ef_search": ef_search if index_kind == "HNSW" else None,
                "probes": probes if index_kind == "IVFFLAT" else None,
                "latency_ms": latency_ms,
                "db_latency_ms": float(hybrid_result.duration_ms),
                "top1_fused": top1_fused,
                "top1_vscore": top1_vscore,
                "top1_lscore": top1_lscore,
                "topk": top_k,
                "vec_limit": hybrid_result.vec_limit,
                "lex_limit": hybrid_result.lex_limit,
                "vector_candidates": hybrid_result.vector_candidates,
                "lexical_candidates": hybrid_result.lexical_candidates,
                "below_cutoff": below_cutoff,
                "returned_after_cutoff": returned_after_cutoff,
                "query_embedding_empty": query_embedding_empty,
                "hybrid": True,
                "case_id": meta.get("case_id") or meta.get("case"),
                "project_id": project_id,
                "query_length": len(query),
                "normalized_query_length": len(search_input),
                "query_norm_len": len(normalized_query),
                "cutoff": min_sim if no_hit_due_to_cutoff else None,
            },
        )

    warnings: List[str] = []
    if no_hit_due_to_cutoff:
        warnings.append("no_hit_above_threshold")
    if not matches and not no_hit_due_to_cutoff:
        matches = _demo_matches(query, str(tenant_id), top_k=top_k)
        warnings.append("no_vector_matches_demo_fallback")

    response_meta: Dict[str, Any] = {
        "index_kind": index_kind,
        "alpha": alpha,
        "min_sim": min_sim,
        "latency_ms": latency_ms,
    }
    if trgm_requested is not None:
        response_meta["trgm_limit_requested"] = trgm_requested
    if hybrid_result is not None:
        response_meta["db_latency_ms"] = float(hybrid_result.duration_ms)
        response_meta["vector_candidates"] = getattr(
            hybrid_result, "vector_candidates", None
        )
        response_meta["lexical_candidates"] = getattr(
            hybrid_result, "lexical_candidates", None
        )
        response_meta["below_cutoff"] = below_cutoff
        response_meta["returned_after_cutoff"] = returned_after_cutoff
        response_meta["query_embedding_empty"] = query_embedding_empty

    new_state = dict(state)
    new_state["rag_demo"] = {
        "query": query,
        "top_k": top_k,
        "retrieved_count": len(matches),
    }

    result: GraphResult = {
        "ok": True,
        "query": query,
        "matches": matches,
        "meta": response_meta,
    }
    if router_error:
        result["error"] = router_error

    if warnings:
        result["warnings"] = warnings

    return new_state, result


__all__ = ["run"]<|MERGE_RESOLUTION|>--- conflicted
+++ resolved
@@ -174,39 +174,23 @@
     search_input = normalized_query or query.strip()
 
     index_kind = str(getattr(settings, "RAG_INDEX_KIND", "HNSW")).upper()
-<<<<<<< HEAD
     # Allow per-request overrides while keeping sensible defaults from settings
     try:
-        alpha = float(state.get("alpha")) if state.get("alpha") is not None else float(getattr(settings, "RAG_HYBRID_ALPHA", 0.7))
+        alpha = (
+            float(state.get("alpha"))
+            if state.get("alpha") is not None
+            else float(getattr(settings, "RAG_HYBRID_ALPHA", 0.7))
+        )
     except (TypeError, ValueError):
         alpha = float(getattr(settings, "RAG_HYBRID_ALPHA", 0.7))
     try:
-        min_sim = float(state.get("min_sim")) if state.get("min_sim") is not None else float(getattr(settings, "RAG_MIN_SIM", 0.15))
+        min_sim = (
+            float(state.get("min_sim"))
+            if state.get("min_sim") is not None
+            else float(getattr(settings, "RAG_MIN_SIM", 0.15))
+        )
     except (TypeError, ValueError):
         min_sim = float(getattr(settings, "RAG_MIN_SIM", 0.15))
-=======
-    alpha_default = float(getattr(settings, "RAG_HYBRID_ALPHA", 0.7))
-    min_sim_default = float(getattr(settings, "RAG_MIN_SIM", 0.15))
-
-    def _coerce_float(value: object, default: float) -> float:
-        try:
-            return float(value)  # type: ignore[arg-type]
-        except (TypeError, ValueError):
-            return default
-
-    alpha = _coerce_float(state.get("alpha"), alpha_default)
-    min_sim = _coerce_float(state.get("min_sim"), min_sim_default)
-
-    trgm_key = "trgm_limit" if "trgm_limit" in state else None
-    if trgm_key is None and "trgm_threshold" in state:
-        trgm_key = "trgm_threshold"
-    trgm_requested: float | None = None
-    if trgm_key is not None:
-        try:
-            trgm_requested = float(state.get(trgm_key))  # type: ignore[arg-type]
-        except (TypeError, ValueError):
-            trgm_requested = None
->>>>>>> e00a32ae
     ef_search = int(getattr(settings, "RAG_HNSW_EF_SEARCH", 80))
     probes = int(getattr(settings, "RAG_IVF_PROBES", 64))
 
@@ -241,10 +225,11 @@
                 hybrid_callable = getattr(scoped_router, "hybrid_search", None)
                 router_hybrid = getattr(router, "hybrid_search", None)
                 if callable(hybrid_callable):
-<<<<<<< HEAD
                     # Optional trigram tuning
                     trgm_limit = state.get("trgm_limit")
-                    trgm_threshold = state.get("trgm_threshold") if trgm_limit is None else None
+                    trgm_threshold = (
+                        state.get("trgm_threshold") if trgm_limit is None else None
+                    )
                     if trgm_limit is not None:
                         try:
                             trgm_limit = float(trgm_limit)
@@ -255,22 +240,10 @@
                             trgm_threshold = float(trgm_threshold)
                         except (TypeError, ValueError):
                             trgm_threshold = None
-=======
-                    hybrid_kwargs = {
-                        "case_id": case_id,
-                        "top_k": top_k,
-                        "filters": filters,
-                        "alpha": alpha,
-                        "min_sim": min_sim,
-                    }
-                    if trgm_requested is not None:
-                        hybrid_kwargs["trgm_limit"] = trgm_requested
->>>>>>> e00a32ae
                     try:
                         hybrid_result = hybrid_callable(
                             search_input,
                             tenant_id=str(tenant_id),
-<<<<<<< HEAD
                             case_id=case_id,
                             top_k=top_k,
                             filters=filters,
@@ -278,14 +251,10 @@
                             min_sim=min_sim,
                             trgm_limit=trgm_limit,
                             trgm_threshold=trgm_threshold,
-=======
-                            **hybrid_kwargs,
->>>>>>> e00a32ae
                         )
                     except TypeError:
                         hybrid_result = hybrid_callable(
                             search_input,
-<<<<<<< HEAD
                             case_id=case_id,
                             top_k=top_k,
                             filters=filters,
@@ -293,14 +262,13 @@
                             min_sim=min_sim,
                             trgm_limit=trgm_limit,
                             trgm_threshold=trgm_threshold,
-=======
-                            **hybrid_kwargs,
->>>>>>> e00a32ae
                         )
                     retrieved_chunks = list(getattr(hybrid_result, "chunks", []))
                 elif callable(router_hybrid):
                     trgm_limit = state.get("trgm_limit")
-                    trgm_threshold = state.get("trgm_threshold") if trgm_limit is None else None
+                    trgm_threshold = (
+                        state.get("trgm_threshold") if trgm_limit is None else None
+                    )
                     if trgm_limit is not None:
                         try:
                             trgm_limit = float(trgm_limit)
@@ -312,20 +280,8 @@
                         except (TypeError, ValueError):
                             trgm_threshold = None
                     scope_name = getattr(scoped_router, "_scope", None)
-                    router_kwargs = {
-                        "tenant_id": str(tenant_id),
-                        "case_id": case_id,
-                        "top_k": top_k,
-                        "filters": filters,
-                        "scope": scope_name or router.default_scope,
-                        "alpha": alpha,
-                        "min_sim": min_sim,
-                    }
-                    if trgm_requested is not None:
-                        router_kwargs["trgm_limit"] = trgm_requested
                     hybrid_result = router_hybrid(
                         search_input,
-<<<<<<< HEAD
                         tenant_id=str(tenant_id),
                         case_id=case_id,
                         top_k=top_k,
@@ -335,9 +291,6 @@
                         min_sim=min_sim,
                         trgm_limit=trgm_limit,
                         trgm_threshold=trgm_threshold,
-=======
-                        **router_kwargs,
->>>>>>> e00a32ae
                     )
                     retrieved_chunks = list(getattr(hybrid_result, "chunks", []))
                 else:
@@ -475,8 +428,6 @@
         "min_sim": min_sim,
         "latency_ms": latency_ms,
     }
-    if trgm_requested is not None:
-        response_meta["trgm_limit_requested"] = trgm_requested
     if hybrid_result is not None:
         response_meta["db_latency_ms"] = float(hybrid_result.duration_ms)
         response_meta["vector_candidates"] = getattr(
