"""LangGraph inspired orchestration for crawler ingestion."""

from __future__ import annotations

from collections.abc import Iterable
from dataclasses import dataclass, field
import traceback
from types import MappingProxyType, SimpleNamespace
from typing import Any, Callable, Dict, Mapping, MutableMapping, Optional, Tuple
from uuid import uuid4

from ai_core import api as ai_core_api
from ai_core.api import EmbeddingResult
from ai_core.infra.observability import emit_event, observe_span, update_observation
from documents import metrics as document_metrics
from documents.api import LifecycleStatusUpdate, NormalizedDocumentPayload
from documents.contracts import NormalizedDocument
from documents.normalization import document_payload_bytes, normalized_primary_text
from documents.pipeline import (
    DocumentPipelineConfig,
    DocumentProcessingContext,
    require_document_components,
)
from documents.processing_graph import (
    DocumentProcessingPhase,
    DocumentProcessingState,
    build_document_processing_graph,
)
from documents.repository import DocumentsRepository
from documents.parsers import ParsedResult, ParserDispatcher, ParserRegistry
from documents.cli import SimpleDocumentChunker
from documents import (
    DocxDocumentParser,
    HtmlDocumentParser,
    MarkdownDocumentParser,
    PdfDocumentParser,
    PptxDocumentParser,
    TextDocumentParser,
)
from .document_service import (
    DocumentLifecycleService,
    DocumentPersistenceService,
    DocumentsApiLifecycleService,
    DocumentsRepositoryAdapter,
)
from ai_core.rag.guardrails import GuardrailLimits, GuardrailSignals

StateMapping = Mapping[str, Any] | MutableMapping[str, Any]


@dataclass(frozen=True)
class GraphTransition:
    """Standard transition payload returned by graph nodes."""

    decision: str
    reason: str
    attributes: Mapping[str, Any] = field(default_factory=dict)

    def __post_init__(self) -> None:
        if not str(self.decision or "").strip():
            raise ValueError("decision_required")
        if not str(self.reason or "").strip():
            raise ValueError("reason_required")
        attributes = dict(self.attributes or {})
        attributes.setdefault("severity", "info")
        object.__setattr__(self, "attributes", attributes)

    def to_dict(self) -> Dict[str, Any]:
        return {
            "decision": self.decision,
            "reason": self.reason,
            "attributes": dict(self.attributes),
        }


@dataclass(frozen=True)
class GraphNode:
    """Tie a node name to an execution callable."""

    name: str
    runner: Callable[[Dict[str, Any]], Tuple[GraphTransition, bool]]

    def execute(self, state: Dict[str, Any]) -> Tuple[GraphTransition, bool]:
        return self.runner(state)


def _transition(
    decision: str,
    reason: str,
    *,
    attributes: Optional[Mapping[str, Any]] = None,
) -> GraphTransition:
    return GraphTransition(
        decision=decision, reason=reason, attributes=attributes or {}
    )


class CrawlerIngestionGraph:
    """Minimal orchestration graph coordinating crawler ingestion."""

    def __init__(
        self,
        *,
        document_service: DocumentLifecycleService = DocumentsApiLifecycleService(),
        repository: DocumentsRepository | None = None,
        document_persistence: DocumentPersistenceService | None = None,
        guardrail_enforcer: Callable[
            ..., ai_core_api.GuardrailDecision
        ] = ai_core_api.enforce_guardrails,
        delta_decider: Callable[
            ..., ai_core_api.DeltaDecision
        ] = ai_core_api.decide_delta,
        embedding_handler: Callable[
            ..., EmbeddingResult
        ] = ai_core_api.trigger_embedding,
        completion_builder: Callable[
            ..., Mapping[str, Any]
        ] = ai_core_api.build_completion_payload,
        event_emitter: Optional[Callable[[str, Mapping[str, Any]], None]] = None,
        parser_dispatcher: ParserDispatcher | None = None,
        storage: Any | None = None,
        captioner: Any | None = None,
        chunker: Any | None = None,
        pipeline_config: DocumentPipelineConfig | None = None,
    ) -> None:
        self._document_service = document_service
        persistence_candidate = document_persistence
        if persistence_candidate is None:
            service_repository = getattr(document_service, "repository", None)
            if (
                hasattr(document_service, "upsert_normalized")
                and service_repository is not None
            ):
                persistence_candidate = document_service  # type: ignore[assignment]
            else:
                persistence_candidate = DocumentsRepositoryAdapter(
                    repository=repository
                )
        if repository is None and hasattr(persistence_candidate, "repository"):
            repository = getattr(persistence_candidate, "repository")
        self._repository = repository
        self._document_persistence = persistence_candidate
        self._guardrail_enforcer = guardrail_enforcer
        self._delta_decider = delta_decider
        self._embedding_handler = embedding_handler
        self._completion_builder = completion_builder
        self._event_emitter = event_emitter

        components = require_document_components()

        if parser_dispatcher is None:
            registry = ParserRegistry(
                [
                    MarkdownDocumentParser(),
                    HtmlDocumentParser(),
                    DocxDocumentParser(),
                    PptxDocumentParser(),
                    PdfDocumentParser(),
                    TextDocumentParser(),
                ]
            )
            parser_dispatcher = ParserDispatcher(registry)
        self._parser_dispatcher = parser_dispatcher

        if storage is None and self._repository is not None:
            storage = getattr(self._repository, "storage", None)
            if storage is None:
                storage = getattr(self._repository, "_storage", None)
        if storage is None:
            storage_candidate = components.storage
            try:
                storage = storage_candidate()  # type: ignore[call-arg]
            except Exception:
                storage = storage_candidate
        self._storage = storage

        if captioner is None:
            captioner_cls = components.captioner
            try:
                captioner = captioner_cls()  # type: ignore[call-arg]
            except Exception:
                captioner = captioner_cls
        self._captioner = captioner

        if chunker is None:
            chunker = SimpleDocumentChunker()
        self._chunker = chunker

        self._pipeline_config = pipeline_config or DocumentPipelineConfig()

        if self._repository is None:
            raise RuntimeError("documents_repository_not_configured")
        if self._storage is None:
            raise RuntimeError("documents_storage_not_configured")
        if self._captioner is None:
            raise RuntimeError("documents_captioner_not_configured")

        self._document_graph = build_document_processing_graph(
            parser=self._parser_dispatcher,
            repository=self._repository,
            storage=self._storage,
            captioner=self._captioner,
            chunker=self._chunker,
        )

        self.upsert_handler: Optional[Callable[[Any], Any]] = None

    def _normalized_from_state(
        self, state: Mapping[str, Any]
    ) -> Optional[NormalizedDocumentPayload]:
        artifacts = state.get("artifacts")
        if isinstance(artifacts, Mapping):
            candidate = artifacts.get("normalized_document")
            if isinstance(candidate, NormalizedDocumentPayload):
                return candidate
        return None

    def _collect_span_metadata(self, state: Dict[str, Any]) -> Dict[str, Any]:
        metadata: Dict[str, Any] = {}
        containers: list[Mapping[str, Any]] = []

        meta_payload = state.get("meta")
        if isinstance(meta_payload, Mapping):
            containers.append(meta_payload)
        containers.append(state)

        raw_document = state.get("raw_document")
        if isinstance(raw_document, Mapping):
            containers.append(raw_document)
            raw_meta = raw_document.get("metadata")
            if isinstance(raw_meta, Mapping):
                containers.append(raw_meta)

        def _first(key: str) -> Optional[Any]:
            for container in containers:
                value = container.get(key)
                if value is None:
                    continue
                if isinstance(value, str):
                    stripped = value.strip()
                    if not stripped:
                        continue
                    return stripped
                return value
            return None

        for key in ("tenant_id", "case_id", "trace_id", "workflow_id"):
            candidate = _first(key)
            if candidate is not None:
                metadata.setdefault(key, candidate)

        if "document_id" not in metadata:
            for container in containers:
                for field in ("document_id", "external_id", "id"):
                    value = container.get(field)
                    if value is None:
                        continue
                    if isinstance(value, str):
                        stripped = value.strip()
                        if not stripped:
                            continue
                        value = stripped
                    metadata.setdefault("document_id", value)
                    if "document_id" in metadata:
                        break
                if "document_id" in metadata:
                    break

        normalized = self._normalized_from_state(state)
        if normalized is not None:
            metadata.setdefault("tenant_id", normalized.tenant_id)
            metadata.setdefault("document_id", normalized.document_id)
            workflow = getattr(normalized.document.ref, "workflow_id", None)
            if workflow:
                metadata.setdefault("workflow_id", workflow)
            normalized_meta = normalized.metadata
            if isinstance(normalized_meta, Mapping):
                case_candidate = normalized_meta.get("case_id")
                if isinstance(case_candidate, str):
                    case_candidate = case_candidate.strip()
                if case_candidate:
                    metadata.setdefault("case_id", case_candidate)

        graph_run_id = state.get("graph_run_id")
        if isinstance(graph_run_id, str) and graph_run_id.strip():
            metadata.setdefault("graph_run_id", graph_run_id.strip())

        return {
            key: value for key, value in metadata.items() if value not in (None, "")
        }

    def _annotate_span(
        self,
        state: Dict[str, Any],
        *,
        phase: str,
        transition: Optional[GraphTransition] = None,
        extra: Optional[Mapping[str, Any]] = None,
    ) -> None:
        metadata = self._collect_span_metadata(state)
        metadata["phase"] = phase
        if transition is not None:
            metadata.setdefault("decision", transition.decision)
            metadata.setdefault("reason", transition.reason)
        if extra:
            for key, value in extra.items():
                if value is None:
                    continue
                metadata[key] = value
        if metadata:
            update_observation(metadata=metadata)

    def _with_transition_metadata(
        self, transition: GraphTransition, state: Dict[str, Any]
    ) -> GraphTransition:
        metadata = self._transition_metadata(state)
        if not metadata:
            return transition
        attributes: Dict[str, Any] = dict(transition.attributes)
        attributes.update(metadata)
        return GraphTransition(
            decision=transition.decision,
            reason=transition.reason,
            attributes=attributes,
        )

    def _transition_metadata(self, state: Dict[str, Any]) -> Dict[str, str]:
        base_metadata = self._collect_span_metadata(state)
        metadata: Dict[str, str] = {}

        trace_candidate = base_metadata.get("trace_id")
        if not trace_candidate:
            trace_candidate = state.get("trace_id")
        if not trace_candidate:
            trace_candidate = state.get("request_id")
        if isinstance(trace_candidate, str):
            trace_candidate = trace_candidate.strip()
        if trace_candidate:
            metadata["trace_id"] = str(trace_candidate)

        workflow_candidate = base_metadata.get("workflow_id")
        if not workflow_candidate:
            workflow_candidate = state.get("workflow_id")
        if isinstance(workflow_candidate, str):
            workflow_candidate = workflow_candidate.strip()
        if workflow_candidate:
            metadata["workflow_id"] = str(workflow_candidate)

        document_candidate = base_metadata.get("document_id")
        if not document_candidate:
            document_candidate = state.get("document_id")
        if document_candidate:
            metadata["document_id"] = str(document_candidate)

        return metadata

    def _emit(
        self,
        name: str,
        transition: GraphTransition,
        run_id: str,
        *,
        context: Optional[Mapping[str, Any]] = None,
    ) -> None:
        if self._event_emitter is not None:
            try:
                payload: Dict[str, Any] = {
                    "transition": transition.to_dict(),
                    "run_id": run_id,
                }
                if context:
                    payload.update(dict(context))
                self._event_emitter(name, payload)
            except Exception:  # pragma: no cover - defensive best effort
                pass

<<<<<<< HEAD
    def start_crawl(self, state: StateMapping) -> Dict[str, Any]:
        """Legacy bootstrap hook retained for callers expecting the older API."""
        working_state: Dict[str, Any] = dict(state)
        control = working_state.get("control")
        if isinstance(control, Mapping):
            working_state["control"] = dict(control)
        elif control is None:
            working_state["control"] = {}
        else:
            try:
                working_state["control"] = dict(control)  # type: ignore[arg-type]
            except Exception:
                working_state["control"] = {}

        artifacts = working_state.get("artifacts")
        if not isinstance(artifacts, dict):
            artifacts = {}
            working_state["artifacts"] = artifacts
        working_state.setdefault("transitions", {})

        try:
            self._ensure_normalized_payload(working_state)
        except Exception:
            artifacts.setdefault(
                "failure", {"decision": "error", "reason": "start_crawl_failed"}
            )
            raise

        return working_state

=======
    @staticmethod
    def _decode_payload_text(payload: bytes) -> str:
        if not payload:
            return ""
        try:
            return payload.decode("utf-8")
        except UnicodeDecodeError:
            return payload.decode("latin-1", errors="ignore")

    @staticmethod
    def _should_prefetch_parse(
        document: NormalizedDocument, raw_text: str
    ) -> bool:
        if not raw_text or not raw_text.strip():
            return False
        blob = getattr(document, "blob", None)
        media_type = getattr(blob, "media_type", "") or ""
        media_type = media_type.strip().lower()
        return media_type in {"text/html", "application/xhtml+xml"}

    @observe_span(name="crawler.ingestion.run")
>>>>>>> e60f8629
    def run(
        self,
        state: StateMapping,
        meta: StateMapping | None = None,
    ) -> Tuple[Dict[str, Any], Dict[str, Any]]:
        working_state: Dict[str, Any] = dict(state)
        meta_payload = dict(meta or {})
        working_state["meta"] = meta_payload
        working_state.setdefault("artifacts", {})
        working_state.setdefault("transitions", {})
        run_id = working_state.setdefault("graph_run_id", str(uuid4()))

        artifacts = working_state.setdefault("artifacts", {})
        try:
            normalized_payload = self._ensure_normalized_payload(working_state)
        except Exception as exc:
            artifacts.setdefault("failure", {"decision": "error", "reason": str(exc)})
            raise

        working_state["content_hash"] = normalized_payload.checksum
        self._annotate_span(working_state, phase="run")

        nodes = (
            GraphNode("update_status_normalized", self._run_update_status),
            GraphNode("enforce_guardrails", self._run_guardrails),
            GraphNode("document_pipeline", self._run_document_pipeline),
            GraphNode("ingest_decision", self._run_ingest_decision),
            GraphNode("ingest", self._run_ingestion),
        )

        transitions: Dict[str, GraphTransition] = {}
        continue_flow = True
        last_transition: Optional[GraphTransition] = None

        for node in nodes:
            if not continue_flow:
                break
            try:
                transition, continue_flow = node.execute(working_state)
            except Exception as exc:  # pragma: no cover - orchestrated error path
                transition = self._handle_node_error(working_state, node, exc)
                continue_flow = False
            transition = self._with_transition_metadata(transition, working_state)
            transitions[node.name] = transition
            last_transition = transition
            self._emit(node.name, transition, run_id)

        finish_transition, _ = self._run_finish(working_state)
        finish_transition = self._with_transition_metadata(
            finish_transition, working_state
        )
        transitions["finish"] = finish_transition
        self._emit("finish", finish_transition, run_id)

        working_state["transitions"] = {
            name: payload.to_dict() for name, payload in transitions.items()
        }
        summary = finish_transition if finish_transition else last_transition
        result = {
            "decision": summary.decision if summary else None,
            "reason": summary.reason if summary else None,
            "attributes": dict(summary.attributes) if summary else {},
            "graph_run_id": run_id,
            "transitions": {
                name: payload.to_dict() for name, payload in transitions.items()
            },
        }
        working_state["result"] = result
        self._annotate_span(
            working_state,
            phase="run",
            transition=summary,
            extra={"graph_run_id": run_id},
        )
        return working_state, result

    def _require(self, state: Dict[str, Any], key: str) -> Any:
        if key not in state:
            raise KeyError(f"state_missing_{key}")
        return state[key]

    def _artifacts(self, state: Dict[str, Any]) -> Dict[str, Any]:
        artifacts = state.get("artifacts")
        if not isinstance(artifacts, dict):
            artifacts = {}
            state["artifacts"] = artifacts
        return artifacts

    def _ensure_normalized_payload(
        self, state: Dict[str, Any]
    ) -> NormalizedDocumentPayload:
        artifacts = self._artifacts(state)
        existing = artifacts.get("normalized_document")
        if isinstance(existing, NormalizedDocumentPayload):
            return existing

        normalized_input = state.get("normalized_document_input")
        if not isinstance(normalized_input, NormalizedDocument):
            raise KeyError("normalized_document_input_missing")

        review_value = str(
            state.get("review") or state.get("control", {}).get("review") or ""
        )
        review_value = review_value.strip().lower()
        if review_value == "required":
            tags = list(normalized_input.meta.tags or [])
            if "pending_review" not in tags:
                tags.append("pending_review")
                meta_copy = normalized_input.meta.model_copy(
                    update={"tags": tags}, deep=True
                )
                normalized_input = normalized_input.model_copy(
                    update={"meta": meta_copy}, deep=True
                )

        payload_bytes = document_payload_bytes(normalized_input)
        raw_text = self._decode_payload_text(payload_bytes)
        primary_text = normalized_primary_text(raw_text)

        parse_result: ParsedResult | None = None
        if self._should_prefetch_parse(normalized_input, raw_text):
            try:
                parse_result = self._parser_dispatcher.parse(
                    normalized_input, self._pipeline_config
                )
            except Exception:
                parse_result = None
            else:
                serialized_blocks = [
                    block.text.strip()
                    for block in parse_result.text_blocks
                    if getattr(block, "text", "").strip()
                ]
                if serialized_blocks:
                    primary_text = normalized_primary_text(
                        "\n\n".join(serialized_blocks)
                    )
        if parse_result is not None:
            artifacts.setdefault("prefetched_parse_result", parse_result)

        metadata_payload: Dict[str, Any] = {
            "tenant_id": normalized_input.meta.tenant_id,
            "workflow_id": normalized_input.meta.workflow_id,
            "case_id": state.get("case_id"),
            "request_id": state.get("request_id")
            or state.get("meta", {}).get("request_id"),
            "source": normalized_input.source,
        }
        metadata = MappingProxyType(
            {key: value for key, value in metadata_payload.items() if value is not None}
        )

        payload = NormalizedDocumentPayload(
            document=normalized_input,
            primary_text=primary_text,
            payload_bytes=payload_bytes,
            metadata=metadata,
            content_raw=raw_text,
            content_normalized=primary_text,
        )
        artifacts["normalized_document"] = payload
        state["normalized_document_input"] = normalized_input

        if "repository_baseline" not in artifacts:
            baseline = self._load_repository_baseline(state, payload)
            if baseline:
                artifacts["repository_baseline"] = baseline

        return payload

    def _load_repository_baseline(
        self, state: Dict[str, Any], normalized: NormalizedDocumentPayload
    ) -> Dict[str, Any]:
        state["_baseline_lookup_attempted"] = True
        repository = self._repository
        if repository is None:
            return {}
        try:
            existing = repository.get(
                normalized.tenant_id,
                normalized.document.ref.document_id,
                prefer_latest=True,
                workflow_id=normalized.document.ref.workflow_id,
            )
        except (AttributeError, NotImplementedError):
            return {}
        except Exception:
            return {}
        if existing is None:
            return {}

        baseline: Dict[str, Any] = {}
        checksum = getattr(existing, "checksum", None)
        if checksum:
            baseline.setdefault("checksum", checksum)
            baseline.setdefault("content_hash", checksum)
        ref = getattr(existing, "ref", None)
        if ref is not None:
            document_id = getattr(ref, "document_id", None)
            if document_id is not None:
                baseline.setdefault("document_id", str(document_id))
            collection_id = getattr(ref, "collection_id", None)
            if collection_id is not None:
                baseline.setdefault("collection_id", str(collection_id))
            version = getattr(ref, "version", None)
            if version:
                baseline.setdefault("version", version)
        lifecycle_state = getattr(existing, "lifecycle_state", None)
        if lifecycle_state:
            lifecycle_text = str(lifecycle_state)
            baseline.setdefault("lifecycle_state", lifecycle_text)
            state.setdefault("previous_status", lifecycle_text)
        return baseline

    @observe_span(name="crawler.ingestion.update_status")
    def _run_update_status(self, state: Dict[str, Any]) -> Tuple[GraphTransition, bool]:
        self._annotate_span(state, phase="update_status")
        artifacts = self._artifacts(state)
        normalized: NormalizedDocumentPayload = artifacts["normalized_document"]
        status = self._document_service.update_lifecycle_status(
            tenant_id=normalized.tenant_id,
            document_id=normalized.document_id,
            status="normalized",
            previous_status=state.get("previous_status"),
            workflow_id=normalized.document.ref.workflow_id,
            reason="document_normalized",
        )
        artifacts["status_update"] = status
        self._annotate_span(
            state,
            phase="update_status",
            extra={"status": getattr(status, "status", None)},
        )
        transition = _transition(
            "status_updated",
            "lifecycle_normalized",
            attributes={"severity": "info", "result": status.to_dict()},
        )
        return transition, True

    def _resolve_guardrail_state(self, state: Dict[str, Any]) -> Tuple[
        Optional[Mapping[str, Any]],
        Optional[GuardrailLimits],
        Optional[GuardrailSignals],
        Optional[Callable[..., Any]],
    ]:
        guardrail_state = state.get("guardrails")
        config: Optional[Mapping[str, Any]] = None
        limits: Optional[GuardrailLimits] = None
        signals: Optional[GuardrailSignals] = None
        error_builder: Optional[Callable[..., Any]] = None

        if isinstance(guardrail_state, Mapping):
            maybe_limits = guardrail_state.get("limits")
            if isinstance(maybe_limits, GuardrailLimits):
                limits = maybe_limits
            maybe_signals = guardrail_state.get("signals")
            if isinstance(maybe_signals, GuardrailSignals):
                signals = maybe_signals
            maybe_builder = guardrail_state.get("error_builder")
            if callable(maybe_builder):
                error_builder = maybe_builder
            config_candidate = guardrail_state.get("config")
            if isinstance(config_candidate, Mapping):
                config = config_candidate
            elif limits is None and signals is None:
                config = guardrail_state
        elif isinstance(guardrail_state, GuardrailLimits):
            limits = guardrail_state
        elif isinstance(guardrail_state, GuardrailSignals):
            signals = guardrail_state

        return config, limits, signals, error_builder

    def _resolve_frontier_state(
        self, state: Dict[str, Any]
    ) -> Optional[Mapping[str, Any]]:
        """Merge state and meta frontier payloads into a single mapping."""

        def _collect_policy_events(candidate: Any) -> Tuple[str, ...]:
            if candidate is None:
                return ()
            if isinstance(candidate, Mapping):
                maybe_events = candidate.get("policy_events")
                if maybe_events is candidate:
                    return ()
                return _collect_policy_events(maybe_events)
            if isinstance(candidate, str):
                value = candidate.strip()
                return (value,) if value else ()
            if isinstance(candidate, Iterable) and not isinstance(
                candidate, (bytes, bytearray)
            ):
                collected = []
                for item in candidate:
                    if not item:
                        continue
                    value = str(item).strip()
                    if value:
                        collected.append(value)
                return tuple(collected)
            value = str(candidate).strip()
            return (value,) if value else ()

        merged: Dict[str, Any] = {}
        policy_events: Tuple[str, ...] = ()

        def _merge_frontier(frontier: Mapping[str, Any]) -> None:
            nonlocal policy_events
            for key, value in frontier.items():
                if key == "policy_events":
                    events = _collect_policy_events(value)
                    if events:
                        policy_events = ai_core_api._merge_policy_events(
                            policy_events, events
                        )
                else:
                    merged[key] = value

        meta_payload = state.get("meta")
        if isinstance(meta_payload, Mapping):
            meta_frontier = meta_payload.get("frontier")
            if isinstance(meta_frontier, Mapping):
                _merge_frontier(dict(meta_frontier))

        state_frontier = state.get("frontier")
        if isinstance(state_frontier, Mapping):
            _merge_frontier(dict(state_frontier))

        if policy_events:
            merged["policy_events"] = list(policy_events)

        return merged or None

    @observe_span(name="crawler.ingestion.guardrails")
    def _run_guardrails(self, state: Dict[str, Any]) -> Tuple[GraphTransition, bool]:
        self._annotate_span(state, phase="guardrails")
        artifacts = self._artifacts(state)
        normalized: NormalizedDocumentPayload = artifacts["normalized_document"]
        config, limits, signals, error_builder = self._resolve_guardrail_state(state)
        frontier_state = self._resolve_frontier_state(state)
        decision = self._guardrail_enforcer(
            normalized_document=normalized,
            config=config,
            limits=limits,
            signals=signals,
            error_builder=error_builder,
            frontier_state=frontier_state,
        )
        artifacts["guardrail_decision"] = decision
        attributes = dict(decision.attributes)
        policy_events = list(decision.policy_events)
        if policy_events:
            attributes.setdefault("policy_events", policy_events)
        if "severity" not in attributes:
            attributes["severity"] = "error" if not decision.allowed else "info"
        attributes.setdefault("document_id", normalized.document_id)
        transition = _transition(
            decision.decision,
            decision.reason,
            attributes=attributes,
        )
        self._annotate_span(
            state,
            phase="guardrails",
            extra={"decision": decision.decision, "allowed": decision.allowed},
        )
        if not decision.allowed:
            reason_label = (decision.reason or "").strip() or "unknown"
            workflow_label = (
                normalized.document.ref.workflow_id or ""
            ).strip() or "unknown"
            tenant_label = (normalized.tenant_id or "").strip() or "unknown"
            source_label = (normalized.document.source or "").strip() or "unknown"
            document_metrics.GUARDRAIL_DENIAL_REASON_TOTAL.inc(
                reason=reason_label,
                workflow_id=workflow_label,
                tenant_id=tenant_label,
                source=source_label,
            )
            emit_event(
                "crawler_guardrail_denied",
                {
                    "reason": decision.reason,
                    "policy_events": list(decision.policy_events),
                },
            )
            status = self._document_service.update_lifecycle_status(
                tenant_id=normalized.tenant_id,
                document_id=normalized.document_id,
                status="deleted",
                workflow_id=normalized.document.ref.workflow_id,
                reason=decision.reason,
                policy_events=decision.attributes.get("policy_events"),
            )
            artifacts.setdefault("status_updates", []).append(status)
            context_payload = {
                "document_id": normalized.document_id,
                "tenant_id": normalized.tenant_id,
                "reason": decision.reason,
                "policy_events": policy_events,
            }
            run_id = str(state.get("graph_run_id") or "")
            if run_id:
                self._emit(
                    "guardrail_denied",
                    transition,
                    run_id,
                    context=context_payload,
                )
        continue_flow = decision.allowed
        return transition, continue_flow

    @observe_span(name="crawler.ingestion.document_pipeline")
    def _run_document_pipeline(
        self, state: Dict[str, Any]
    ) -> Tuple[GraphTransition, bool]:
        artifacts = self._artifacts(state)
        normalized: NormalizedDocumentPayload = artifacts["normalized_document"]
        dry_run = bool(state.get("dry_run"))
        review_value = str(
            state.get("review") or state.get("control", {}).get("review") or ""
        )
        review_value = review_value.strip().lower()
        if dry_run:
            run_until = DocumentProcessingPhase.PARSE_ONLY
        elif review_value == "required":
            run_until = DocumentProcessingPhase.PARSE_AND_PERSIST
        else:
            run_until = DocumentProcessingPhase.FULL

        self._annotate_span(
            state,
            phase="document_pipeline",
            extra={"run_until": run_until.value},
        )

        case_id = state.get("case_id")
        trace_id = state.get("trace_id") or state.get("meta", {}).get("trace_id")
        span_id = state.get("span_id") or state.get("meta", {}).get("span_id")

        context = DocumentProcessingContext.from_document(
            normalized.document,
            case_id=str(case_id) if case_id else None,
            trace_id=str(trace_id) if trace_id else None,
            span_id=str(span_id) if span_id else None,
        )

        prefetched_parse = artifacts.get("prefetched_parse_result")
        if not isinstance(prefetched_parse, ParsedResult):
            prefetched_parse = None

        pipeline_state = DocumentProcessingState(
            document=normalized.document,
            config=self._pipeline_config,
            context=context,
            run_until=run_until,
            parsed_result=prefetched_parse,
        )

        baseline = artifacts.get("repository_baseline")
        if not isinstance(baseline, Mapping):
            baseline = self._load_repository_baseline(state, normalized)
            if baseline:
                artifacts["repository_baseline"] = baseline

        try:
            result_state = self._document_graph.invoke(pipeline_state)
        except Exception as exc:
            artifacts["document_pipeline_error"] = repr(exc)
            artifacts.setdefault(
                "failure",
                {"decision": "error", "reason": "document_pipeline_failed"},
            )
            self._annotate_span(
                state,
                phase="document_pipeline",
                extra={"error": repr(exc)},
            )
            raise

        artifacts["document_pipeline_phase"] = result_state.phase
        artifacts["document_processing_context"] = result_state.context
        artifacts["parse_artifact"] = result_state.parse_artifact
        artifacts["chunk_artifact"] = result_state.chunk_artifact
        if result_state.error is not None:
            artifacts["document_pipeline_error"] = repr(result_state.error)
        artifacts["document_pipeline_run_until"] = run_until.value

        updated_payload = NormalizedDocumentPayload(
            document=result_state.document,
            primary_text=normalized.content_normalized,
            payload_bytes=normalized.payload_bytes,
            metadata=normalized.metadata,
            content_raw=normalized.content_raw,
            content_normalized=normalized.content_normalized,
        )
        artifacts["normalized_document"] = updated_payload
        state["normalized_document_input"] = result_state.document

        extra = {"phase": result_state.phase}
        if result_state.error is not None:
            extra["error"] = repr(result_state.error)
        self._annotate_span(state, phase="document_pipeline", extra=extra)

        if result_state.error is not None:
            artifacts.setdefault(
                "failure",
                {"decision": "error", "reason": "document_pipeline_failed"},
            )
            transition = _transition(
                "error",
                "document_pipeline_failed",
                attributes={"severity": "error", "phase": result_state.phase},
            )
            return transition, False

        transition = _transition(
            "processed",
            "document_pipeline_completed",
            attributes={
                "severity": "info",
                "phase": result_state.phase,
                "run_until": run_until.value,
            },
        )
        return transition, True

    @observe_span(name="crawler.ingestion.ingest_decision")
    def _run_ingest_decision(
        self, state: Dict[str, Any]
    ) -> Tuple[GraphTransition, bool]:
        self._annotate_span(state, phase="ingest_decision")
        artifacts = self._artifacts(state)
        normalized: NormalizedDocumentPayload = artifacts["normalized_document"]

        baseline = artifacts.get("repository_baseline")
        if isinstance(baseline, Mapping):
            baseline_input = dict(baseline)
        else:
            baseline_input = {}

        existing_baseline = state.get("baseline")
        if isinstance(existing_baseline, Mapping):
            baseline_input.update(dict(existing_baseline))

        baseline_lookup_attempted = bool(state.get("_baseline_lookup_attempted"))

        should_reload_baseline = False
        if not baseline_input.get("checksum"):
            should_reload_baseline = not baseline_lookup_attempted
        elif not state.get("previous_status"):
            should_reload_baseline = True

        if should_reload_baseline:
            repository_baseline = self._load_repository_baseline(state, normalized)
            for key, value in repository_baseline.items():
                baseline_input.setdefault(key, value)
            if repository_baseline:
                artifacts["repository_baseline"] = repository_baseline

        state["baseline"] = baseline_input

        decision = self._delta_decider(
            normalized_document=normalized,
            baseline=baseline_input,
            frontier_state=self._resolve_frontier_state(state),
        )
        artifacts["delta_decision"] = decision

        status_update = self._document_service.update_lifecycle_status(
            tenant_id=normalized.tenant_id,
            document_id=normalized.document_id,
            status="active",
            workflow_id=normalized.document.ref.workflow_id,
            reason=decision.reason,
        )
        artifacts.setdefault("status_updates", []).append(status_update)

        ingest_action = "upsert" if decision.decision in {"new", "changed"} else "skip"
        state["ingest_action"] = ingest_action

        transition = _transition(
            decision.decision,
            decision.reason,
            attributes=decision.attributes,
        )
        self._annotate_span(
            state,
            phase="ingest_decision",
            extra={"decision": decision.decision},
        )
        return transition, True

    @observe_span(name="crawler.ingestion.ingest")
    def _run_ingestion(self, state: Dict[str, Any]) -> Tuple[GraphTransition, bool]:
        self._annotate_span(state, phase="ingest")
        artifacts = self._artifacts(state)
        normalized: Optional[NormalizedDocumentPayload] = artifacts.get(
            "normalized_document"
        )
        if not isinstance(normalized, NormalizedDocumentPayload):
            transition = _transition(
                "skipped",
                "normalized_missing",
                attributes={"severity": "warn"},
            )
            return transition, True

        delta: Optional[ai_core_api.DeltaDecision] = artifacts.get("delta_decision")
        if delta is None:
            self._annotate_span(
                state,
                phase="ingest",
                extra={"outcome": "skipped", "reason": "delta_missing"},
            )
            transition = _transition(
                "skipped",
                "delta_missing",
                attributes={"severity": "warn"},
            )
            return transition, True
        if delta.decision not in {"new", "changed"}:
            self._annotate_span(
                state,
                phase="ingest",
                extra={"outcome": "skipped", "delta": delta.decision},
            )
            transition = _transition(
                "skipped",
                "delta_not_applicable",
                attributes={"severity": "info", "delta": delta.decision},
            )
            return transition, True

        embedding_state = state.get("embedding") or {}
        result = self._embedding_handler(
            normalized_document=normalized,
            embedding_profile=embedding_state.get("profile"),
            tenant_id=normalized.tenant_id,
            case_id=state.get("case_id"),
            request_id=state.get("request_id"),
            vector_client=embedding_state.get("client"),
            vector_client_factory=embedding_state.get("client_factory"),
        )
        artifacts["embedding_result"] = result
        self._annotate_span(
            state,
            phase="ingest",
            extra={"outcome": result.status},
        )

        pipeline_error = artifacts.get("document_pipeline_error")
        review_value = str(
            state.get("review") or state.get("control", {}).get("review") or ""
        ).strip()
        handler = getattr(self, "upsert_handler", None)
        if (
            callable(handler)
            and not state.get("dry_run")
            and not review_value
            and pipeline_error is None
        ):
            decision_payload = SimpleNamespace(
                attributes={"chunk_meta": result.chunk_meta},
                payload=result,
            )
            try:
                upsert_result = handler(decision_payload)
            except Exception as exc:  # pragma: no cover - defensive guard
                upsert_result = {"status": "error", "error": str(exc)}
            artifacts["upsert_result"] = upsert_result

        transition = _transition(
            "embedding_triggered",
            "embedding_enqueued",
            attributes={"severity": "info", "result": result.to_dict()},
        )
        return transition, True

    @observe_span(name="crawler.ingestion.finish")
    def _run_finish(self, state: Dict[str, Any]) -> Tuple[GraphTransition, bool]:
        artifacts = self._artifacts(state)
        normalized: Optional[NormalizedDocumentPayload] = artifacts.get(
            "normalized_document"
        )
        guardrail: Optional[ai_core_api.GuardrailDecision] = artifacts.get(
            "guardrail_decision"
        )
        delta: Optional[ai_core_api.DeltaDecision] = artifacts.get("delta_decision")
        embedding_result: Optional[EmbeddingResult] = artifacts.get("embedding_result")

        if normalized is None:
            transition = _transition(
                "error",
                "normalization_missing",
                attributes={"severity": "error"},
            )
            return transition, False

        if guardrail is None:
            guardrail = ai_core_api.GuardrailDecision(
                decision="allow", reason="default", attributes={"severity": "info"}
            )
        if delta is None:
            delta = ai_core_api.DeltaDecision(
                decision="unknown",
                reason="delta_missing",
                attributes={"severity": "warn"},
            )

        payload = self._completion_builder(
            normalized_document=normalized,
            decision=delta,
            guardrails=guardrail,
            embedding_result=embedding_result.to_dict() if embedding_result else None,
        )
        pipeline_phase = artifacts.get("document_pipeline_phase")
        if pipeline_phase is not None:
            payload["pipeline_phase"] = pipeline_phase
        pipeline_run_until = artifacts.get("document_pipeline_run_until")
        if pipeline_run_until is not None:
            payload["pipeline_run_until"] = pipeline_run_until
        pipeline_error = artifacts.get("document_pipeline_error")
        if pipeline_error is not None:
            payload["pipeline_error"] = str(pipeline_error)
        failure = artifacts.get("failure")
        severity = guardrail.attributes.get("severity", "info")
        decision_value = delta.decision
        reason_value = delta.reason
        if failure:
            severity = "error"
            decision_value = failure.get("decision", "error")
            reason_value = failure.get("reason", guardrail.reason)
            payload["failure"] = dict(failure)
        elif not guardrail.allowed:
            severity = "error"
            decision_value = "denied"
            reason_value = guardrail.reason
        transition = _transition(
            decision_value,
            reason_value,
            attributes={"severity": severity, "result": dict(payload)},
        )
        self._annotate_span(
            state,
            phase="finish",
            transition=transition,
            extra={
                "severity": severity,
                "guardrail_decision": guardrail.decision if guardrail else None,
                "delta_decision": delta.decision if delta else None,
            },
        )
        state["summary"] = payload
        return transition, False

    def _handle_node_error(
        self, working_state: Dict[str, Any], node: GraphNode, exc: Exception
    ) -> GraphTransition:
        artifacts = self._artifacts(working_state)
        artifacts.setdefault("errors", []).append(
            {
                "node": node.name,
                "error": repr(exc),
                "traceback": traceback.format_exc(),
            }
        )
        artifacts["failure"] = {"decision": "error", "reason": f"{node.name}_failed"}
        normalized = artifacts.get("normalized_document")
        if isinstance(normalized, NormalizedDocumentPayload):
            try:
                status: LifecycleStatusUpdate = (
                    self._document_service.update_lifecycle_status(
                        tenant_id=normalized.tenant_id,
                        document_id=normalized.document_id,
                        status="deleted",
                        workflow_id=normalized.document.ref.workflow_id,
                        reason=f"{node.name}_failed",
                    )
                )
                artifacts.setdefault("status_updates", []).append(status)
            except Exception:  # pragma: no cover - best effort
                pass
        transition = _transition(
            "error",
            f"{node.name}_failed",
            attributes={"severity": "error", "error": repr(exc)},
        )
        return self._with_transition_metadata(transition, working_state)


GRAPH = CrawlerIngestionGraph(document_service=DocumentsApiLifecycleService())


def build_graph(
    *, event_emitter: Optional[Callable[[str, Mapping[str, Any]], None]] = None
) -> CrawlerIngestionGraph:
    if event_emitter is None:
        return GRAPH
    return CrawlerIngestionGraph(
        document_service=GRAPH._document_service,  # type: ignore[attr-defined]
        repository=GRAPH._repository,  # type: ignore[attr-defined]
        document_persistence=GRAPH._document_persistence,  # type: ignore[attr-defined]
        guardrail_enforcer=GRAPH._guardrail_enforcer,  # type: ignore[attr-defined]
        delta_decider=GRAPH._delta_decider,  # type: ignore[attr-defined]
        embedding_handler=GRAPH._embedding_handler,  # type: ignore[attr-defined]
        completion_builder=GRAPH._completion_builder,  # type: ignore[attr-defined]
        event_emitter=event_emitter,
    )


def run(
    state: StateMapping, meta: StateMapping | None = None
) -> Tuple[Dict[str, Any], Dict[str, Any]]:
    return GRAPH.run(state, meta)


__all__ = ["CrawlerIngestionGraph", "GRAPH", "build_graph", "run", "GraphTransition"]<|MERGE_RESOLUTION|>--- conflicted
+++ resolved
@@ -374,7 +374,27 @@
             except Exception:  # pragma: no cover - defensive best effort
                 pass
 
-<<<<<<< HEAD
+    @staticmethod
+    def _decode_payload_text(payload: bytes) -> str:
+        if not payload:
+            return ""
+        try:
+            return payload.decode("utf-8")
+        except UnicodeDecodeError:
+            return payload.decode("latin-1", errors="ignore")
+
+    @staticmethod
+    def _should_prefetch_parse(
+        document: NormalizedDocument, raw_text: str
+    ) -> bool:
+        if not raw_text or not raw_text.strip():
+            return False
+        blob = getattr(document, "blob", None)
+        media_type = getattr(blob, "media_type", "") or ""
+        media_type = media_type.strip().lower()
+        return media_type in {"text/html", "application/xhtml+xml"}
+
+    @observe_span(name="crawler.ingestion.run")
     def start_crawl(self, state: StateMapping) -> Dict[str, Any]:
         """Legacy bootstrap hook retained for callers expecting the older API."""
         working_state: Dict[str, Any] = dict(state)
@@ -405,29 +425,6 @@
 
         return working_state
 
-=======
-    @staticmethod
-    def _decode_payload_text(payload: bytes) -> str:
-        if not payload:
-            return ""
-        try:
-            return payload.decode("utf-8")
-        except UnicodeDecodeError:
-            return payload.decode("latin-1", errors="ignore")
-
-    @staticmethod
-    def _should_prefetch_parse(
-        document: NormalizedDocument, raw_text: str
-    ) -> bool:
-        if not raw_text or not raw_text.strip():
-            return False
-        blob = getattr(document, "blob", None)
-        media_type = getattr(blob, "media_type", "") or ""
-        media_type = media_type.strip().lower()
-        return media_type in {"text/html", "application/xhtml+xml"}
-
-    @observe_span(name="crawler.ingestion.run")
->>>>>>> e60f8629
     def run(
         self,
         state: StateMapping,
