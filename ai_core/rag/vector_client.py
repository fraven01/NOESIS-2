from __future__ import annotations

import atexit
import json
import math
import os
import threading
import time
import uuid
from contextlib import contextmanager
from dataclasses import dataclass
from typing import (
    Callable,
    Dict,
    Iterable,
    List,
    Mapping,
    Optional,
    Sequence,
    Tuple,
    TypeVar,
    cast,
)

from psycopg2 import sql
from psycopg2.extras import Json, register_default_jsonb
from psycopg2.pool import SimpleConnectionPool

from common.logging import get_logger
from ai_core.rag.vector_store import VectorStore
from .normalization import normalise_text

from . import metrics
from .filters import strict_match
from .schemas import Chunk

# Ensure jsonb columns are decoded into Python dictionaries
register_default_jsonb(loads=json.loads, globally=True)

logger = get_logger(__name__)


# Welche Filter-Schlüssel sind erlaubt und worauf mappen sie?
# - "chunk_meta": JSONB c.metadata ->> '<key>'
# - "document_hash": Spalte d.hash
# - "document_id":  Spalte d.id::text
SUPPORTED_METADATA_FILTERS = {
    "case": "chunk_meta",
    "source": "chunk_meta",
    "doctype": "chunk_meta",
    "published": "chunk_meta",
    "hash": "document_hash",
    "id": "document_id",
    "external_id": "document_external_id",
}


FALLBACK_STATEMENT_TIMEOUT_MS = 15000
FALLBACK_RETRY_ATTEMPTS = 3
FALLBACK_RETRY_BASE_DELAY_MS = 50
EMBEDDING_DIM = int(os.getenv("RAG_EMBEDDING_DIM", "1536"))
_ZERO_EPSILON = 1e-12


def _is_effectively_zero_vector(values: Sequence[float] | None) -> bool:
    if not values:
        return True
    try:
        norm_sq = math.fsum(float(value) * float(value) for value in values)
    except (TypeError, ValueError):
        return True
    return norm_sq <= _ZERO_EPSILON


def _get_setting(name: str, default: float | int | str) -> float | int | str:
    try:  # pragma: no cover - requires Django settings
        from django.conf import settings  # type: ignore

        return cast(float | int | str, getattr(settings, name, default))
    except Exception:
        return default


DocumentKey = Tuple[str, str]
GroupedDocuments = Dict[DocumentKey, Dict[str, object]]
T = TypeVar("T")


@dataclass
class HybridSearchResult:
    chunks: List[Chunk]
    vector_candidates: int
    lexical_candidates: int
    fused_candidates: int
    duration_ms: float
    alpha: float
    min_sim: float
    vec_limit: int
    lex_limit: int
    below_cutoff: int = 0
    returned_after_cutoff: int = 0
    query_embedding_empty: bool = False


class UpsertResult(int):
    """Integer-compatible return type carrying per-document ingestion metadata."""

    def __new__(
        cls, written: int, documents: List[Dict[str, object]]
    ) -> "UpsertResult":
        obj = int.__new__(cls, written)
        obj._documents = documents
        return obj

    @property
    def documents(self) -> List[Dict[str, object]]:
        return list(self._documents)


class PgVectorClient:
    """pgvector-backed client for chunk storage and retrieval."""

    def __init__(
        self,
        dsn: str,
        *,
        schema: str = "rag",
        minconn: int = 1,
        maxconn: int = 5,
        statement_timeout_ms: Optional[int] = None,
        retries: Optional[int] = None,
        retry_base_delay_ms: Optional[int] = None,
    ) -> None:
        if minconn < 1 or maxconn < minconn:
            raise ValueError("Invalid connection pool configuration")
        self._schema = schema
        env_timeout = int(
            os.getenv("RAG_STATEMENT_TIMEOUT_MS", str(FALLBACK_STATEMENT_TIMEOUT_MS))
        )
        env_retries = int(os.getenv("RAG_RETRY_ATTEMPTS", str(FALLBACK_RETRY_ATTEMPTS)))
        env_retry_delay = int(
            os.getenv("RAG_RETRY_BASE_DELAY_MS", str(FALLBACK_RETRY_BASE_DELAY_MS))
        )
        timeout_value = (
            statement_timeout_ms if statement_timeout_ms is not None else env_timeout
        )
        retries_value = retries if retries is not None else env_retries
        retry_delay_value = (
            retry_base_delay_ms if retry_base_delay_ms is not None else env_retry_delay
        )
        self._statement_timeout_ms = timeout_value
        self._pool = SimpleConnectionPool(minconn, maxconn, dsn)
        self._prepare_lock = threading.Lock()
        self._indexes_ready = False
        self._retries = max(1, retries_value)
        self._retry_base_delay = max(0, retry_delay_value) / 1000.0

    @classmethod
    def from_env(
        cls,
        *,
        env_var: str = "RAG_DATABASE_URL",
        fallback_env_var: str = "DATABASE_URL",
        **kwargs: object,
    ) -> "PgVectorClient":
        dsn = os.getenv(env_var) or os.getenv(fallback_env_var)
        if not dsn:
            raise RuntimeError(
                f"Neither {env_var} nor {fallback_env_var} is set; cannot initialise PgVectorClient"
            )
        return cls(dsn, **kwargs)

    def close(self) -> None:
        """Close all pooled connections."""

        self._pool.closeall()

    @contextmanager
    def _connection(self):  # type: ignore[no-untyped-def]
        conn = self._pool.getconn()
        try:
            self._prepare_connection(conn)
            yield conn
        finally:
            self._pool.putconn(conn)

    def _prepare_connection(self, conn) -> None:  # type: ignore[no-untyped-def]
        with conn.cursor() as cur:
            cur.execute(
                sql.SQL("SET search_path TO {}, public").format(
                    sql.Identifier(self._schema)
                )
            )
        if self._indexes_ready:
            return
        with self._prepare_lock:
            if self._indexes_ready:
                return
            self._indexes_ready = True

    def upsert_chunks(self, chunks: Iterable[Chunk]) -> int:
        chunk_list = list(chunks)
        if not chunk_list:
            logger.info("Skipping vector upsert because no chunks were provided")
            return 0

        grouped = self._group_by_document(chunk_list)
        tenants = sorted({key[0] for key in grouped})
        inserted_chunks = 0
        doc_actions: Dict[DocumentKey, str] = {}
        per_doc_timings: Dict[DocumentKey, Dict[str, float]] = {}

        def _operation() -> float:
            started = time.perf_counter()
            nonlocal inserted_chunks, doc_actions, per_doc_timings
            with self._connection() as conn:
                try:
                    with conn.cursor() as cur:
                        cur.execute(
                            "SET LOCAL statement_timeout = %s",
                            (str(self._statement_timeout_ms),),
                        )
                        document_ids, doc_actions = self._ensure_documents(cur, grouped)
                        inserted_chunks, per_doc_timings = self._replace_chunks(
                            cur, grouped, document_ids, doc_actions
                        )
                    conn.commit()
                except Exception:
                    conn.rollback()
                    raise
            return (time.perf_counter() - started) * 1000

        duration_ms = self._run_with_retries(_operation, op_name="upsert_chunks")

        skipped_documents = sum(
            1 for action in doc_actions.values() if action == "skipped"
        )
        metrics.RAG_UPSERT_CHUNKS.inc(inserted_chunks)
        documents_info: List[Dict[str, object]] = []
        for key, doc in grouped.items():
            tenant_id, external_id = key
            action = doc_actions.get(key, "inserted")
            stats = per_doc_timings.get(
                key,
                {
                    "chunk_count": len(doc.get("chunks", [])),
                    "duration_ms": 0.0,
                },
            )
            chunk_count = int(stats.get("chunk_count", 0))
            duration = float(stats.get("duration_ms", 0.0))
            doc_payload = {
                "tenant": tenant_id,
                "external_id": external_id,
                "content_hash": doc.get("hash"),
                "action": action,
                "chunk_count": chunk_count,
                "duration_ms": duration,
            }
            documents_info.append(doc_payload)
            logger.info("ingestion.doc.result", extra=doc_payload)
            if action == "inserted":
                metrics.INGESTION_DOCS_INSERTED.inc()
            elif action == "replaced":
                metrics.INGESTION_DOCS_REPLACED.inc()
            else:
                metrics.INGESTION_DOCS_SKIPPED.inc()
            if action in {"inserted", "replaced"} and chunk_count:
                metrics.INGESTION_CHUNKS_WRITTEN.inc(float(chunk_count))
        logger.info(
            "RAG upsert completed: chunks=%d documents=%d tenants=%s skipped=%d duration_ms=%.2f",
            inserted_chunks,
            len(grouped),
            tenants,
            skipped_documents,
            duration_ms,
        )
        return UpsertResult(inserted_chunks, documents_info)

    def search(
        self,
        query: str,
        tenant_id: str,
        *,
        case_id: str | None = None,
        top_k: int = 5,
        filters: Mapping[str, object | None] | None = None,
    ) -> List[Chunk]:
        result = self.hybrid_search(
            query,
            tenant_id,
            case_id=case_id,
            top_k=top_k,
            filters=filters,
        )
        return result.chunks

    def hybrid_search(
        self,
        query: str,
        tenant_id: str,
        *,
        case_id: str | None = None,
        top_k: int = 5,
        filters: Mapping[str, object | None] | None = None,
        alpha: float | None = None,
        min_sim: float | None = None,
        vec_limit: int | None = None,
        lex_limit: int | None = None,
        trgm_limit: float | None = None,
    ) -> HybridSearchResult:
        top_k = min(max(1, top_k), 10)
        tenant_uuid = self._coerce_tenant_uuid(tenant_id)
        tenant = str(tenant_uuid)
        normalized_filters: Dict[str, object | None] = {}
        if filters:
            normalized_filters = {
                key: (
                    value
                    if not (isinstance(value, str) and value == "")
                    and value is not None
                    else None
                )
                for key, value in filters.items()
            }
        case_value: Optional[str]
        if case_id not in {None, ""}:
            case_value = case_id
        else:
            case_value = normalized_filters.get("case")
        if case_value is not None:
            case_value = str(case_value)
        normalized_filters["tenant"] = tenant
        normalized_filters["case"] = case_value
        metadata_filters = [
            (key, value)
            for key, value in normalized_filters.items()
            if key not in {"tenant"}
            and value is not None
            and key in SUPPORTED_METADATA_FILTERS
        ]
        filter_debug: Dict[str, object | None] = {"tenant": "<set>"}
        for key, value in normalized_filters.items():
            if key == "tenant":
                continue
            filter_debug[key] = (
                "<set>"
                if value is not None and key in SUPPORTED_METADATA_FILTERS
                else None
            )
        alpha_value = float(
            alpha if alpha is not None else _get_setting("RAG_HYBRID_ALPHA", 0.7)
        )
        min_sim_value = float(
            min_sim if min_sim is not None else _get_setting("RAG_MIN_SIM", 0.15)
        )
        default_trgm_limit = float(_get_setting("RAG_TRGM_LIMIT", 0.1))
        try:
            trgm_limit_value = (
                float(trgm_limit) if trgm_limit is not None else default_trgm_limit
            )
        except (TypeError, ValueError):
            trgm_limit_value = default_trgm_limit
        trgm_limit_value = max(0.0, trgm_limit_value)
        distance_score_mode = str(
            _get_setting("RAG_DISTANCE_SCORE_MODE", "inverse")
        ).lower()
        if distance_score_mode not in {"inverse", "linear"}:
            distance_score_mode = "inverse"
        vec_limit_value = max(top_k, int(vec_limit if vec_limit is not None else 50))
        lex_limit_value = max(top_k, int(lex_limit if lex_limit is not None else 50))
        query_norm = normalise_text(query)
        raw_vec = self._embed_query(query_norm)
        is_zero_vec = True
        if raw_vec is not None:
            for value in raw_vec:
                try:
                    if abs(float(value)) > 1e-12:
                        is_zero_vec = False
                        break
                except (TypeError, ValueError):
                    continue
        query_vec: Optional[str] = None
        if raw_vec is not None and not is_zero_vec:
            query_vec = self._format_vector(raw_vec)
        query_embedding_empty = bool(is_zero_vec)
        if query_embedding_empty:
            metrics.RAG_QUERY_EMPTY_VEC_TOTAL.labels(tenant=tenant).inc()
            logger.info(
                "rag.hybrid.null_embedding",
                extra={"alpha": alpha_value, "tenant": tenant, "case": case_value},
            )
        index_kind = str(_get_setting("RAG_INDEX_KIND", "HNSW")).upper()
        ef_search = int(_get_setting("RAG_HNSW_EF_SEARCH", 80))
        probes = int(_get_setting("RAG_IVF_PROBES", 64))

        logger.debug(
            "RAG hybrid search inputs: tenant=%s top_k=%d vec_limit=%d lex_limit=%d filters=%s",
            tenant,
            top_k,
            vec_limit_value,
            lex_limit_value,
            filter_debug,
        )

        def _operation() -> Tuple[List[tuple], List[tuple], float]:
            started = time.perf_counter()
            with self._connection() as conn:
                with conn.cursor() as cur:
                    cur.execute(
                        "SET LOCAL statement_timeout = %s",
                        (str(self._statement_timeout_ms),),
                    )
<<<<<<< HEAD
                    cur.execute(
                        "SET LOCAL pg_trgm.similarity_threshold = %s",
                        (str(trgm_limit_value),),
                    )
=======
                    try:
                        # Prefer pg_trgm set_limit/show_limit for visibility in logs
                        cur.execute("SELECT set_limit(%s)", (trgm_limit,))
                        cur.execute("SELECT show_limit()")
                        current_limit = cur.fetchone()[0]
                        logger.info(
                            "rag.pgtrgm.limit",
                            extra={
                                "requested": trgm_limit,
                                "effective": float(current_limit),
                            },
                        )
                    except Exception as exc:
                        logger.warning(
                            "rag.pgtrgm.set_limit_failed",
                            extra={"limit": trgm_limit, "error": str(exc)},
                        )
                        # Fallback to setting GUC directly if available
                        try:
                            cur.execute(
                                "SET LOCAL pg_trgm.similarity_threshold = %s",
                                (str(trgm_limit),),
                            )
                        except Exception:
                            pass
>>>>>>> e82795e3
                    where_clauses = ["d.tenant_id::text = %s"]
                    where_params: List[object] = [tenant]
                    for key, value in metadata_filters:
                        kind = SUPPORTED_METADATA_FILTERS[key]
                        normalised = self._normalise_filter_value(value)
                        if kind == "chunk_meta":
                            where_clauses.append("c.metadata ->> %s = %s")
                            where_params.extend([key, normalised])
                        elif kind == "document_hash":
                            where_clauses.append("d.hash = %s")
                            where_params.append(normalised)
                        elif kind == "document_id":
                            where_clauses.append("d.id::text = %s")
                            where_params.append(normalised)
                        elif kind == "document_external_id":
                            where_clauses.append("d.external_id = %s")
                            where_params.append(normalised)
                    where_sql = "\n          AND ".join(where_clauses)
                    vector_rows: List[tuple] = []
                    if query_vec is not None:
                        if index_kind == "HNSW":
                            cur.execute(
                                "SET LOCAL hnsw.ef_search = %s",
                                (str(ef_search),),
                            )
                        elif index_kind == "IVFFLAT":
                            cur.execute(
                                "SET LOCAL ivfflat.probes = %s",
                                (str(probes),),
                            )
                        vector_sql = f"""
                            SELECT
                                c.id,
                                c.text,
                                c.metadata,
                                d.hash,
                                d.id,
                                e.embedding <=> %s::vector AS distance
                            FROM embeddings e
                            JOIN chunks c ON e.chunk_id = c.id
                            JOIN documents d ON c.document_id = d.id
                            WHERE {where_sql}
                            ORDER BY distance
                            LIMIT %s
                        """
                        cur.execute(
                            vector_sql, (query_vec, *where_params, vec_limit_value)
                        )
                        vector_rows = cur.fetchall()
                    lexical_sql = f"""
                        SELECT
                            c.id,
                            c.text,
                            c.metadata,
                            d.hash,
                            d.id,
                            similarity(c.text_norm, %s) AS lscore
                        FROM chunks c
                        JOIN documents d ON c.document_id = d.id
                        WHERE {where_sql}
                          AND c.text_norm % %s
                        ORDER BY lscore DESC
                        LIMIT %s
                    """
                    if query_norm:
                        cur.execute(
                            lexical_sql,
                            (query_norm, *where_params, query_norm, lex_limit_value),
                        )
                        lexical_rows = cur.fetchall()
                        if not lexical_rows:
                            logger.info(
                                "rag.hybrid.trgm_no_match",
                                extra={
                                    "tenant": tenant,
                                    "case": case_value,
                                    "trgm_limit": trgm_limit_value,
                                    "fallback": True,
                                },
                            )
                            fallback_lexical_sql = f"""
                                SELECT
                                    c.id,
                                    c.text,
                                    c.metadata,
                                    d.hash,
                                    d.id,
                                    similarity(c.text_norm, %s) AS lscore
                                FROM chunks c
                                JOIN documents d ON c.document_id = d.id
                                WHERE {where_sql}
                                ORDER BY lscore DESC
                                LIMIT %s
                            """
                            cur.execute(
                                fallback_lexical_sql,
                                (query_norm, *where_params, lex_limit_value),
                            )
                            lexical_rows = cur.fetchall()
                    else:
                        lexical_rows = []
            return vector_rows, lexical_rows, (time.perf_counter() - started) * 1000

        vector_rows, lexical_rows, duration_ms = self._run_with_retries(
            _operation, op_name="search"
        )

        logger.info(
            "rag.hybrid.sql_counts",
            extra={
                "tenant": tenant,
                "case": case_value,
                "vec_rows": len(vector_rows),
                "lex_rows": len(lexical_rows),
                "alpha": alpha_value,
                "min_sim": min_sim_value,
                "trgm_limit": trgm_limit_value,
                "distance_score_mode": distance_score_mode,
                "duration_ms": duration_ms,
            },
        )

        candidates: Dict[str, Dict[str, object]] = {}
        for row in vector_rows:
            if len(row) < 6:
                logger.warning(
                    "rag.hybrid.row_shape_mismatch",
                    extra={"kind": "vector", "row_len": len(row)},
                )
                padded = tuple(list(row) + [None] * (6 - len(row)))
            else:
                padded = row
            (
                chunk_id,
                text_value,
                metadata,
                doc_hash,
                doc_id,
                distance,
            ) = padded[:6]
            if text_value is None:
                text_value = ""
            key = str(chunk_id)
            metadata_dict = dict(metadata) if isinstance(metadata, Mapping) else {}
            entry = candidates.setdefault(
                key,
                {
                    "chunk_id": key,
                    "content": text_value,
                    "metadata": metadata_dict,
                    "doc_hash": doc_hash,
                    "doc_id": doc_id,
                    "vscore": 0.0,
                    "lscore": 0.0,
                },
            )
            entry["chunk_id"] = chunk_id if chunk_id is not None else key
            try:
                distance_value = float(distance)
            except (TypeError, ValueError):
                distance_value = None
            vscore = self._score_from_distance(distance_value, distance_score_mode)
            entry["vscore"] = max(float(entry.get("vscore", 0.0)), vscore)

        for row in lexical_rows:
            if len(row) < 6:
                logger.warning(
                    "rag.hybrid.row_shape_mismatch",
                    extra={"kind": "lexical", "row_len": len(row)},
                )
                padded = tuple(list(row) + [None] * (6 - len(row)))
            else:
                padded = row
            (
                chunk_id,
                text_value,
                metadata,
                doc_hash,
                doc_id,
                lscore,
            ) = padded[:6]
            if text_value is None:
                text_value = ""
            key = str(chunk_id)
            metadata_dict = dict(metadata) if isinstance(metadata, Mapping) else {}
            entry = candidates.setdefault(
                key,
                {
                    "chunk_id": key,
                    "content": text_value,
                    "metadata": metadata_dict,
                    "doc_hash": doc_hash,
                    "doc_id": doc_id,
                    "vscore": 0.0,
                    "lscore": 0.0,
                },
            )
            entry["chunk_id"] = chunk_id if chunk_id is not None else key
            try:
                lscore_value = float(lscore)
            except (TypeError, ValueError):
                lscore_value = 0.0
            entry["lscore"] = max(
                float(entry.get("lscore", 0.0)), max(0.0, lscore_value)
            )

        fused_candidates = len(candidates)
        logger.info(
            "rag.hybrid.debug.fusion",
            extra={
                "tenant": tenant,
                "case": case_value,
                "candidates": fused_candidates,
                "has_vec": bool(vector_rows),
                "has_lex": bool(lexical_rows),
            },
        )
        results: List[Chunk] = []
        has_vector_rows = bool(vector_rows)
        for entry in candidates.values():
            meta = dict(entry["metadata"])
            doc_hash = entry.get("doc_hash")
            doc_id = entry.get("doc_id")
            if doc_hash and not meta.get("hash"):
                meta["hash"] = doc_hash
            if doc_id is not None and "id" not in meta:
                meta["id"] = str(doc_id)
            if not strict_match(meta, tenant, case_value):
                candidate_tenant = meta.get("tenant")
                candidate_case = meta.get("case")
                reasons: List[str] = []
                if tenant is not None:
                    if candidate_tenant is None:
                        reasons.append("tenant_missing")
                    elif candidate_tenant != tenant:
                        reasons.append("tenant_mismatch")
                if case_value is not None:
                    if candidate_case is None:
                        reasons.append("case_missing")
                    elif candidate_case != case_value:
                        reasons.append("case_mismatch")
                logger.info(
                    "rag.strict.reject",
                    extra={
                        "tenant": tenant,
                        "case": case_value,
                        "candidate_tenant": candidate_tenant,
                        "candidate_case": candidate_case,
                        "doc_hash": doc_hash,
                        "doc_id": doc_id,
                        "chunk_id": entry["chunk_id"],
                        "reasons": reasons or ["unknown"],
                    },
                )
                continue
            vscore = float(entry.get("vscore", 0.0)) if has_vector_rows else 0.0
            lscore = max(0.0, float(entry.get("lscore", 0.0)))
            fused = max(
                0.0, min(1.0, alpha_value * vscore + (1.0 - alpha_value) * lscore)
            )
            meta["vscore"] = vscore
            meta["lscore"] = lscore
            meta["fused"] = fused
            meta["score"] = fused
            results.append(Chunk(content=str(entry.get("content", "")), meta=meta))

        results.sort(
            key=lambda chunk: float(chunk.meta.get("fused", 0.0)), reverse=True
        )
        below_cutoff = 0
        filtered_results = results
        if min_sim_value > 0.0:
            below_cutoff = sum(
                1
                for chunk in filtered_results
                if float(chunk.meta.get("fused", 0.0)) < min_sim_value
            )
            if below_cutoff > 0:
                metrics.RAG_QUERY_BELOW_CUTOFF_TOTAL.labels(tenant=tenant).inc(
                    float(below_cutoff)
                )
            filtered_results = [
                chunk
                for chunk in filtered_results
                if float(chunk.meta.get("fused", 0.0)) >= min_sim_value
            ]
        limited_results = filtered_results[:top_k]

        try:
            top_fused = (
                float(limited_results[0].meta.get("fused", 0.0))
                if limited_results
                else 0.0
            )
            top_v = (
                float(limited_results[0].meta.get("vscore", 0.0))
                if limited_results
                else 0.0
            )
            top_l = (
                float(limited_results[0].meta.get("lscore", 0.0))
                if limited_results
                else 0.0
            )
        except Exception:
            top_fused = top_v = top_l = 0.0

        logger.info(
            "rag.hybrid.debug.after_cutoff",
            extra={
                "tenant": tenant,
                "case": case_value,
                "returned": len(limited_results),
                "top_fused": top_fused,
                "top_vscore": top_v,
                "top_lscore": top_l,
                "min_sim": min_sim_value,
                "alpha": alpha_value,
                "distance_score_mode": distance_score_mode,
            },
        )

        metrics.RAG_SEARCH_MS.observe(duration_ms)
        logger.info(
            "RAG hybrid search executed: tenant=%s case=%s vector_candidates=%d lexical_candidates=%d fused_candidates=%d returned=%d duration_ms=%.2f",
            tenant,
            case_value,
            len(vector_rows),
            len(lexical_rows),
            fused_candidates,
            len(limited_results),
            duration_ms,
        )

        return HybridSearchResult(
            chunks=limited_results,
            vector_candidates=len(vector_rows),
            lexical_candidates=len(lexical_rows),
            fused_candidates=fused_candidates,
            duration_ms=duration_ms,
            alpha=alpha_value,
            min_sim=min_sim_value,
            vec_limit=vec_limit_value,
            lex_limit=lex_limit_value,
            below_cutoff=below_cutoff,
            returned_after_cutoff=len(filtered_results),
            query_embedding_empty=query_embedding_empty,
        )

    def health_check(self) -> bool:
        """Run a lightweight query to assert connectivity."""

        def _operation() -> bool:
            with self._connection() as conn:
                with conn.cursor() as cur:
                    cur.execute("SELECT 1")
                    cur.fetchone()
            return True

        return bool(self._run_with_retries(_operation, op_name="health_check"))

    def _group_by_document(self, chunks: Sequence[Chunk]) -> GroupedDocuments:
        grouped: GroupedDocuments = {}
        for chunk in chunks:
            tenant_value = chunk.meta.get("tenant")
            doc_hash = str(chunk.meta.get("hash"))
            source = chunk.meta.get("source", "")
            external_id = chunk.meta.get("external_id")
            if tenant_value in {None, "", "None"}:
                raise ValueError("Chunk metadata must include tenant")
            if not doc_hash or doc_hash == "None":
                raise ValueError("Chunk metadata must include hash")
            if external_id in {None, "", "None"}:
                raise ValueError("Chunk metadata must include external_id")
            tenant_uuid = self._coerce_tenant_uuid(tenant_value)
            tenant = str(tenant_uuid)
            external_id_str = str(external_id)
            key = (tenant, external_id_str)
            if key not in grouped:
                grouped[key] = {
                    "id": uuid.uuid4(),
                    "tenant_id": tenant,
                    "external_id": external_id_str,
                    "hash": doc_hash,
                    "source": source,
                    "metadata": {
                        k: v
                        for k, v in chunk.meta.items()
                        if k not in {"tenant", "hash", "source"}
                    },
                    "chunks": [],
                }
            chunk_meta = dict(chunk.meta)
            chunk_meta["tenant"] = tenant
            chunk_meta["external_id"] = external_id_str
            grouped[key]["chunks"].append(
                Chunk(content=chunk.content, meta=chunk_meta, embedding=chunk.embedding)
            )
        return grouped

    def _ensure_documents(
        self,
        cur,
        grouped: GroupedDocuments,
    ) -> Tuple[Dict[DocumentKey, uuid.UUID], Dict[DocumentKey, str]]:  # type: ignore[no-untyped-def]
        document_ids: Dict[DocumentKey, uuid.UUID] = {}
        actions: Dict[DocumentKey, str] = {}
        for key, doc in grouped.items():
            tenant_uuid = self._coerce_tenant_uuid(doc["tenant_id"])
            metadata = Json(doc["metadata"])
            external_id = doc["external_id"]
            cur.execute(
                """
                SELECT id, hash
                FROM documents
                WHERE tenant_id = %s AND external_id = %s
                FOR UPDATE
                """,
                (str(tenant_uuid), external_id),
            )
            existing = cur.fetchone()
            if existing:
                document_id, stored_hash = existing
                if stored_hash == doc["hash"]:
                    document_ids[key] = document_id
                    actions[key] = "skipped"
                    logger.info(
                        "Skipping unchanged document during upsert",
                        extra={
                            "tenant": doc["tenant_id"],
                            "external_id": external_id,
                        },
                    )
                    continue
                cur.execute(
                    """
                    UPDATE documents
                    SET hash = %s,
                        source = %s,
                        metadata = %s,
                        deleted_at = NULL
                    WHERE id = %s
                    """,
                    (doc["hash"], doc["source"], metadata, document_id),
                )
                document_ids[key] = document_id
                actions[key] = "replaced"
                continue

            document_id = doc["id"]
            cur.execute(
                """
                INSERT INTO documents (id, tenant_id, external_id, source, hash, metadata)
                VALUES (%s, %s, %s, %s, %s, %s)
                """,
                (
                    document_id,
                    str(tenant_uuid),
                    external_id,
                    doc["source"],
                    doc["hash"],
                    metadata,
                ),
            )
            document_ids[key] = document_id
            actions[key] = "inserted"
        return document_ids, actions

    def _coerce_tenant_uuid(self, tenant_id: object) -> uuid.UUID:
        try:
            return uuid.UUID(str(tenant_id))
        except (TypeError, ValueError):
            if tenant_id in {None, "", "None"}:
                raise ValueError("Chunk metadata must include a tenant identifier")
            derived = uuid.uuid5(uuid.NAMESPACE_URL, f"tenant:{tenant_id}")
            logger.warning(
                "Mapped legacy tenant identifier to deterministic UUID",
                extra={"tenant": tenant_id, "derived_tenant_uuid": str(derived)},
            )
            return derived

    def _replace_chunks(
        self,
        cur,
        grouped: GroupedDocuments,
        document_ids: Dict[DocumentKey, uuid.UUID],
        doc_actions: Dict[DocumentKey, str],
    ) -> Tuple[int, Dict[DocumentKey, Dict[str, float]]]:  # type: ignore[no-untyped-def]
        chunk_insert_sql = """
            INSERT INTO chunks (id, document_id, ord, text, tokens, metadata)
            VALUES (%s, %s, %s, %s, %s, %s)
        """
        embedding_insert_sql = """
            INSERT INTO embeddings (id, chunk_id, embedding)
            VALUES (%s, %s, %s::vector)
            ON CONFLICT (chunk_id) DO UPDATE SET embedding = EXCLUDED.embedding
        """

        inserted = 0
        per_doc_stats: Dict[DocumentKey, Dict[str, float]] = {}
        for key, doc in grouped.items():
            action = doc_actions.get(key, "inserted")
            if action == "skipped":
                per_doc_stats[key] = {"chunk_count": 0, "duration_ms": 0.0}
                continue
            document_id = document_ids[key]
            started = time.perf_counter()
            cur.execute(
                "DELETE FROM embeddings WHERE chunk_id IN (SELECT id FROM chunks WHERE document_id = %s)",
                (document_id,),
            )
            cur.execute("DELETE FROM chunks WHERE document_id = %s", (document_id,))

            chunk_rows = []
            embedding_rows = []
            chunk_count = 0
            for index, chunk in enumerate(doc["chunks"]):
                chunk_id = uuid.uuid4()
                embedding_values = chunk.embedding
                if embedding_values is None or _is_effectively_zero_vector(
                    embedding_values
                ):
                    metrics.RAG_EMBEDDINGS_EMPTY_TOTAL.inc()
                    logger.warning(
                        "embedding.empty",
                        extra={
                            "tenant": doc["tenant_id"],
                            "doc_id": str(document_id),
                            "chunk_id": str(chunk_id),
                            "source": doc.get("source"),
                        },
                    )
                    continue
                tokens = self._estimate_tokens(chunk.content)
                chunk_rows.append(
                    (
                        chunk_id,
                        document_id,
                        index,
                        chunk.content,
                        tokens,
                        Json(dict(chunk.meta)),
                    )
                )
                chunk_count += 1
                vector_value = self._format_vector(embedding_values)
                embedding_rows.append((uuid.uuid4(), chunk_id, vector_value))

            if chunk_rows:
                cur.executemany(chunk_insert_sql, chunk_rows)
            if embedding_rows:
                cur.executemany(embedding_insert_sql, embedding_rows)
            inserted += chunk_count
            per_doc_stats[key] = {
                "chunk_count": float(chunk_count),
                "duration_ms": (time.perf_counter() - started) * 1000,
            }
        return inserted, per_doc_stats

    def _estimate_tokens(self, content: str) -> int:
        return max(1, len(content.split()))

    def _format_vector(self, values: Sequence[float]) -> str:
        if len(values) != EMBEDDING_DIM:
            raise ValueError(
                f"Embedding dimension mismatch: expected {EMBEDDING_DIM}, got {len(values)}"
            )
        return "[" + ",".join(f"{float(v):.6f}" for v in values) + "]"

    def _embed_query(self, query: str) -> List[float]:
        base = float(len(query.strip()) or 1)
        return [base] + [0.0] * (EMBEDDING_DIM - 1)

    def _distance_to_score(self, distance: float) -> float:
        try:
            value = float(distance)
        except (TypeError, ValueError):
            return 0.0
        if math.isnan(value) or math.isinf(value):
            return 0.0
        if value < 0:
            value = 0.0
        return 1.0 / (1.0 + value)

    def _score_from_distance(
        self, distance: float | None, mode: str = "inverse"
    ) -> float:
        if distance is None:
            return 0.0
        if mode == "linear":
            try:
                value = float(distance)
            except (TypeError, ValueError):
                return 0.0
            if math.isnan(value) or math.isinf(value):
                return 0.0
            if value < 0:
                value = 0.0
            return max(0.0, min(1.0, 1.0 - value))
        return self._distance_to_score(distance)

    def _normalise_filter_value(self, value: object) -> str:
        if isinstance(value, bool):
            return "true" if value else "false"
        if isinstance(value, (int, float)):
            return str(value)
        if isinstance(value, uuid.UUID):
            return str(value)
        return str(value)

    def _run_with_retries(self, fn: Callable[[], T], *, op_name: str) -> T:
        """Execute ``fn`` with retry semantics and return its ``TypeVar`` result.

        The callable ``fn`` is invoked until it succeeds or the configured
        number of attempts is exhausted. Each retry waits ``attempt *
        self._retry_base_delay`` seconds, providing a linear backoff. Using the
        ``Callable[[], T]`` signature together with ``TypeVar('T')`` preserves
        the original return type (float, tuple, bool, ...), so callers receive
        the exact value produced by ``fn`` once it finally succeeds.
        """
        last_exc: Exception | None = None
        for attempt in range(1, self._retries + 1):
            try:
                return fn()
            except Exception as exc:  # pragma: no cover - requires failure injection
                last_exc = exc
                logger.warning(
                    "pgvector operation failed, retrying",
                    extra={
                        "operation": op_name,
                        "attempt": attempt,
                        "exc_type": exc.__class__.__name__,
                        "exc_message": str(exc),
                    },
                )
                metrics.RAG_RETRY_ATTEMPTS.labels(operation=op_name).inc()
                if attempt == self._retries:
                    raise
                time.sleep(self._retry_base_delay * attempt)
        if last_exc is not None:  # pragma: no cover - defensive
            raise last_exc
        raise RuntimeError("retry loop exited without result")


_DEFAULT_CLIENT: Optional[VectorStore] = None


def get_default_client() -> PgVectorClient:
    global _DEFAULT_CLIENT
    if _DEFAULT_CLIENT is None:
        _DEFAULT_CLIENT = PgVectorClient.from_env()
    return cast(PgVectorClient, _DEFAULT_CLIENT)


def reset_default_client() -> None:
    global _DEFAULT_CLIENT
    if _DEFAULT_CLIENT is not None:
        _DEFAULT_CLIENT.close()
    _DEFAULT_CLIENT = None


atexit.register(reset_default_client)

try:  # pragma: no cover - celery optional
    from celery.signals import worker_shutdown
except Exception:  # pragma: no cover
    worker_shutdown = None
else:  # pragma: no cover - requires celery runtime

    @worker_shutdown.connect  # type: ignore[attr-defined]
    def _close_pgvector_pool(**_kwargs):
        reset_default_client()<|MERGE_RESOLUTION|>--- conflicted
+++ resolved
@@ -411,12 +411,6 @@
                         "SET LOCAL statement_timeout = %s",
                         (str(self._statement_timeout_ms),),
                     )
-<<<<<<< HEAD
-                    cur.execute(
-                        "SET LOCAL pg_trgm.similarity_threshold = %s",
-                        (str(trgm_limit_value),),
-                    )
-=======
                     try:
                         # Prefer pg_trgm set_limit/show_limit for visibility in logs
                         cur.execute("SELECT set_limit(%s)", (trgm_limit,))
@@ -442,7 +436,7 @@
                             )
                         except Exception:
                             pass
->>>>>>> e82795e3
+
                     where_clauses = ["d.tenant_id::text = %s"]
                     where_params: List[object] = [tenant]
                     for key, value in metadata_filters:
