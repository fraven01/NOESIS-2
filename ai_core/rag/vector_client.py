--- conflicted
+++ resolved
@@ -26,7 +26,7 @@
 
 logger = get_logger(__name__)
 
-<<<<<<< HEAD
+
 # Welche Filter-Schlüssel sind erlaubt und worauf mappen sie?
 # - "chunk_meta": JSONB c.metadata ->> '<key>'
 # - "document_hash": Spalte d.hash
@@ -40,8 +40,7 @@
     "id": "document_id",
 }
 
-=======
->>>>>>> 7d46e285
+
 DEFAULT_STATEMENT_TIMEOUT_MS = int(os.getenv("RAG_STATEMENT_TIMEOUT_MS", "15000"))
 DEFAULT_RETRY_ATTEMPTS = int(os.getenv("RAG_RETRY_ATTEMPTS", "3"))
 DEFAULT_RETRY_BASE_DELAY_MS = int(os.getenv("RAG_RETRY_BASE_DELAY_MS", "50"))
@@ -206,14 +205,6 @@
         normalized_filters["case"] = case_value
         metadata_filters = [
             (key, value)
-<<<<<<< HEAD
-=======
-            for key, value in normalized_filters.items()
-            if key not in {"tenant"} and value is not None
-        ]
-        filter_debug = {
-            key: ("<set>" if value is not None else None)
->>>>>>> 7d46e285
             for key, value in normalized_filters.items()
             if key not in {"tenant"}
             and value is not None
@@ -244,7 +235,7 @@
                     where_clauses = ["d.tenant_id::text = %s"]
                     where_params: List[object] = [tenant]
                     for key, value in metadata_filters:
-<<<<<<< HEAD
+
                         kind = SUPPORTED_METADATA_FILTERS[key]
                         normalised = self._normalise_filter_value(value)
                         if kind == "chunk_meta":
@@ -256,12 +247,6 @@
                         elif kind == "document_id":
                             where_clauses.append("d.id::text = %s")
                             where_params.append(normalised)
-=======
-                        where_clauses.append("c.metadata @> %s::jsonb")
-                        where_params.append(
-                            Json({key: self._normalise_filter_json_value(value)})
-                        )
->>>>>>> 7d46e285
                     where_sql = "\n          AND ".join(where_clauses)
                     query_sql = f"""
                         SELECT
@@ -460,19 +445,12 @@
             value = 0.0
         return 1.0 / (1.0 + value)
 
-<<<<<<< HEAD
+
     def _normalise_filter_value(self, value: object) -> str:
         if isinstance(value, bool):
             return "true" if value else "false"
         if isinstance(value, (int, float)):
             return str(value)
-=======
-    def _normalise_filter_json_value(self, value: object) -> object:
-        if value is None:
-            return None
-        if isinstance(value, (str, bool, int, float)):
-            return value
->>>>>>> 7d46e285
         if isinstance(value, uuid.UUID):
             return str(value)
         return str(value)
