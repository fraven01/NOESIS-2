from __future__ import annotations

import atexit
import json
import math
import os
import threading
import time
import uuid
from contextlib import contextmanager
from dataclasses import dataclass
from typing import (
    Callable,
    ClassVar,
    Dict,
    Iterable,
    List,
    Mapping,
    Optional,
    Sequence,
    Tuple,
    TypeVar,
    cast,
)

from psycopg2 import Error as PsycopgError, OperationalError, sql
from psycopg2.errors import DeadlockDetected, LockNotAvailable, UniqueViolation
from psycopg2.extras import Json, register_default_jsonb
from psycopg2.extensions import make_dsn, parse_dsn
from psycopg2.pool import SimpleConnectionPool

from common.logging import get_log_context, get_logger
from ai_core.rag.vector_store import VectorStore
from .embeddings import EmbeddingClientError, get_embedding_client
from .normalization import normalise_text, normalise_text_db
from .parents import limit_parent_payload

from . import metrics
from .filters import strict_match
from .schemas import Chunk
from .visibility import Visibility

# Ensure jsonb columns are decoded into Python dictionaries
register_default_jsonb(loads=json.loads, globally=True)

logger = get_logger(__name__)

logger.info(
    "module_loaded",
    extra={"module": __name__, "path": os.path.abspath(__file__)},
)


# Welche Filter-Schlüssel sind erlaubt und worauf mappen sie?
# - "chunk_meta": JSONB c.metadata ->> '<key>'
# - "document_hash": Spalte d.hash
# - "document_id":  Spalte d.id::text
SUPPORTED_METADATA_FILTERS = {
    "case_id": "chunk_meta",
    "source": "chunk_meta",
    "doctype": "chunk_meta",
    "published": "chunk_meta",
    "hash": "document_hash",
    "id": "document_id",
    "external_id": "document_external_id",
}


_OPERATOR_CLASS_PREFERENCE: tuple[str, ...] = (
    "vector_cosine_ops",
    "vector_l2_ops",
    "vector_ip_ops",
)
_OPERATOR_FOR_CLASS: dict[str, str] = {
    "vector_cosine_ops": "<=>",
    "vector_l2_ops": "<->",
    "vector_ip_ops": "<#>",
}


FALLBACK_STATEMENT_TIMEOUT_MS = 15000
FALLBACK_RETRY_ATTEMPTS = 3
FALLBACK_RETRY_BASE_DELAY_MS = 50
_LEXICAL_RESULT_MIN_COLUMNS = 6
_ZERO_EPSILON = 1e-12


def get_embedding_dim() -> int:
    """Return the embedding dimensionality reported by the provider."""

    return get_embedding_client().dim()


def operator_class_exists(cur, operator_class: str, access_method: str) -> bool:
    """Return whether *operator_class* is available for *access_method*."""

    cur.execute(
        """
        SELECT 1
        FROM pg_catalog.pg_opclass opc
        JOIN pg_catalog.pg_am am ON am.oid = opc.opcmethod
        WHERE opc.opcname = %s AND am.amname = %s
        """,
        (operator_class, access_method),
    )
    return cur.fetchone() is not None


def resolve_operator_class(cur, index_kind: str) -> str | None:
    """Determine the operator class for the configured vector index."""

    kind = index_kind.upper()
    access_method = "hnsw" if kind == "HNSW" else "ivfflat"
    for candidate in _OPERATOR_CLASS_PREFERENCE:
        if operator_class_exists(cur, candidate, access_method):
            return candidate
    return None


def resolve_distance_operator(cur, index_kind: str) -> str | None:
    """Return the distance operator matching the active operator class."""

    operator_class = resolve_operator_class(cur, index_kind)
    if operator_class is None:
        return None
    return _OPERATOR_FOR_CLASS.get(operator_class)


def _normalise_vector(values: Sequence[float] | None) -> list[float] | None:
    """Scale ``values`` to unit length if possible.

    Returns ``None`` when ``values`` cannot be interpreted as a numeric
    sequence or if its norm is effectively zero. Callers should treat a
    ``None`` result as an empty embedding and skip persistence/search to
    avoid unstable similarity scores.
    """

    if not values:
        return None
    try:
        floats = [float(value) for value in values]
    except (TypeError, ValueError):
        return None

    norm_sq = math.fsum(value * value for value in floats)
    if norm_sq <= _ZERO_EPSILON:
        return None

    norm = math.sqrt(norm_sq)
    if not math.isfinite(norm) or norm <= _ZERO_EPSILON:
        return None

    scale = 1.0 / norm
    return [value * scale for value in floats]


def _coerce_env_value(
    value: str,
    default: float | int | str,
) -> tuple[bool, float | int | str]:
    """Coerce ``value`` from environment to the type of ``default``."""

    try:
        if isinstance(default, bool):  # pragma: no cover - defensive
            return True, type(default)(value)  # type: ignore[call-arg]
        if isinstance(default, int) and not isinstance(default, bool):
            return True, int(value)
        if isinstance(default, float):
            return True, float(value)
        if isinstance(default, str):
            return True, value
    except (TypeError, ValueError):
        return False, default
    return False, default


def _get_setting(name: str, default: float | int | str) -> float | int | str:
    env_value = os.getenv(name)
    if env_value is not None:
        success, coerced = _coerce_env_value(env_value, default)
        if success:
            return coerced
    try:  # pragma: no cover - requires Django settings
        from django.conf import settings  # type: ignore

        return cast(float | int | str, getattr(settings, name, default))
    except Exception:
        return default


DocumentKey = Tuple[str, str]
GroupedDocuments = Dict[DocumentKey, Dict[str, object]]
T = TypeVar("T")


@dataclass
class HybridSearchResult:
    chunks: List[Chunk]
    vector_candidates: int
    lexical_candidates: int
    fused_candidates: int
    duration_ms: float
    alpha: float
    min_sim: float
    vec_limit: int
    lex_limit: int
    below_cutoff: int = 0
    returned_after_cutoff: int = 0
    query_embedding_empty: bool = False
    applied_trgm_limit: float | None = None
    fallback_limit_used: float | None = None
    visibility: str = Visibility.ACTIVE.value
    deleted_matches_blocked: int = 0


class UpsertResult(int):
    """Integer-compatible return type carrying per-document ingestion metadata."""

    def __new__(
        cls, written: int, documents: List[Dict[str, object]]
    ) -> "UpsertResult":
        obj = int.__new__(cls, written)
        obj._documents = documents
        return obj

    @property
    def documents(self) -> List[Dict[str, object]]:
        return list(self._documents)


class PgVectorClient:
    """pgvector-backed client for chunk storage and retrieval."""

    _ROW_SHAPE_WARNINGS: ClassVar[set[Tuple[str, int]]] = set()
    _NEAR_DUPLICATE_OPERATOR_WARNINGS: ClassVar[set[str]] = set()

    def __init__(
        self,
        dsn: str,
        *,
        schema: str = "rag",
        minconn: int = 1,
        maxconn: int = 5,
        statement_timeout_ms: Optional[int] = None,
        retries: Optional[int] = None,
        retry_base_delay_ms: Optional[int] = None,
    ) -> None:
        if minconn < 1 or maxconn < minconn:
            raise ValueError("Invalid connection pool configuration")
        self._schema = schema
        env_timeout = int(
            os.getenv("RAG_STATEMENT_TIMEOUT_MS", str(FALLBACK_STATEMENT_TIMEOUT_MS))
        )
        env_retries = int(os.getenv("RAG_RETRY_ATTEMPTS", str(FALLBACK_RETRY_ATTEMPTS)))
        env_retry_delay = int(
            os.getenv("RAG_RETRY_BASE_DELAY_MS", str(FALLBACK_RETRY_BASE_DELAY_MS))
        )
        timeout_value = (
            statement_timeout_ms if statement_timeout_ms is not None else env_timeout
        )
        retries_value = retries if retries is not None else env_retries
        retry_delay_value = (
            retry_base_delay_ms if retry_base_delay_ms is not None else env_retry_delay
        )
        self._statement_timeout_ms = timeout_value
        self._pool = SimpleConnectionPool(minconn, maxconn, dsn)
        self._prepare_lock = threading.Lock()
        self._indexes_ready = False
        self._retries = max(1, retries_value)
        self._retry_base_delay = max(0, retry_delay_value) / 1000.0
        self._distance_operator_cache: Dict[str, str] = {}
        self._near_duplicate_operator_support: Dict[str, bool] = {}
        near_strategy = str(
            _get_setting("RAG_NEAR_DUPLICATE_STRATEGY", "skip")
        ).lower()
        if near_strategy not in {"skip", "replace", "off"}:
            near_strategy = "skip"
        threshold_setting = _get_setting("RAG_NEAR_DUPLICATE_THRESHOLD", 0.97)
        try:
            near_threshold = float(threshold_setting)
        except (TypeError, ValueError):
            near_threshold = 0.97
        probe_setting = _get_setting("RAG_NEAR_DUPLICATE_PROBE_LIMIT", 8)
        try:
            probe_limit = int(probe_setting)
        except (TypeError, ValueError):
            probe_limit = 8
        self._near_duplicate_strategy = near_strategy
        self._near_duplicate_threshold = max(0.0, min(1.0, near_threshold))
        self._near_duplicate_probe_limit = max(1, probe_limit)
        self._near_duplicate_enabled = (
            near_strategy in {"skip", "replace"}
            and self._near_duplicate_threshold > 0.0
        )
        self._near_duplicate_operator_supported: bool | None = None

    @classmethod
    def from_env(
        cls,
        *,
        env_var: str = "RAG_DATABASE_URL",
        fallback_env_var: str = "DATABASE_URL",
        **kwargs: object,
    ) -> "PgVectorClient":
        dsn_env_value = os.getenv(env_var)
        dsn = dsn_env_value or os.getenv(fallback_env_var)
        if not dsn:
            raise RuntimeError(
                f"Neither {env_var} nor {fallback_env_var} is set; cannot initialise PgVectorClient"
            )

        django_dsn = _resolve_django_dsn_if_available(dsn=dsn)
        if django_dsn:
            dsn = django_dsn
        return cls(dsn, **kwargs)

    def close(self) -> None:
        """Close all pooled connections."""

        self._pool.closeall()

    @staticmethod
    def _normalise_result_row(
        row: Sequence[object], *, kind: str
    ) -> Tuple[object, object, Mapping[str, object], object, object, float]:
        # Support both tuple/sequence-shaped rows and mapping-shaped rows
        # returned by different query execution paths in tests and adapters.
        # When a mapping is provided, extract fields by name.
        from typing import Mapping as _Mapping  # local alias to avoid confusion

        if isinstance(row, _Mapping):
            # Expected keys: id, text, metadata, hash, doc_id and either
            # distance (vector) or lscore (lexical)
            chunk_id = row.get("id")
            text_value = row.get("text")
            metadata_value = row.get("metadata")
            doc_hash = row.get("hash")
            doc_id = row.get("doc_id")
            score_candidate = PgVectorClient._extract_score_from_row(row, kind=kind)
            fallback = 1.0 if kind == "vector" else 0.0
            try:
                score_float = (
                    float(score_candidate) if score_candidate is not None else fallback
                )
            except (TypeError, ValueError):
                score_float = fallback
            if math.isnan(score_float) or math.isinf(score_float):
                score_float = fallback

            # Coerce metadata into a plain dict
            metadata_dict: Dict[str, object]
            if isinstance(metadata_value, _Mapping):
                metadata_dict = dict(metadata_value)
            else:
                metadata_dict = {}

            return (
                chunk_id,
                text_value,
                metadata_dict,
                doc_hash,
                doc_id,
                score_float,
            )

        row_tuple = tuple(row)
        length = len(row_tuple)
        if length != 6:
            key = (kind, length)
            if key not in PgVectorClient._ROW_SHAPE_WARNINGS:
                logger.warning(
                    "rag.hybrid.row_shape_mismatch",
                    kind=kind,
                    row_len=length,
                )
                PgVectorClient._ROW_SHAPE_WARNINGS.add(key)
        padded_list: List[object] = list((row_tuple + (None,) * 6)[:6])

        metadata_value = padded_list[2]
        metadata_dict: Dict[str, object]
        if isinstance(metadata_value, Mapping):
            metadata_dict = dict(metadata_value)
        elif isinstance(metadata_value, Sequence) and not isinstance(
            metadata_value, (str, bytes)
        ):
            try:
                metadata_dict = dict(metadata_value)  # type: ignore[arg-type]
            except Exception:
                metadata_dict = {}
        elif metadata_value is None:
            metadata_dict = {}
        else:
            metadata_dict = {}
        padded_list[2] = metadata_dict

        score_value = padded_list[5]
        fallback = 1.0 if kind == "vector" else 0.0
        try:
            score_float = float(score_value) if score_value is not None else fallback
        except (TypeError, ValueError):
            score_float = fallback
        if math.isnan(score_float) or math.isinf(score_float):
            score_float = fallback
        padded_list[5] = score_float

        return cast(
            Tuple[object, object, Mapping[str, object], object, object, float],
            tuple(padded_list),
        )

    @staticmethod
    def _extract_score_from_row(row: object, *, kind: str) -> object | None:
        if isinstance(row, Mapping):
            key = "distance" if kind == "vector" else "lscore"
            value = row.get(key)
            if value is not None:
                return value
        if isinstance(row, Sequence) and not isinstance(row, (str, bytes, bytearray)):
            try:
                return row[5]
            except IndexError:
                return None
        return None

    @staticmethod
    def _ensure_chunk_metadata_contract(
        meta: Mapping[str, object] | None,
        *,
        tenant_id: str | None,
        case_id: str | None,
        filters: Mapping[str, object | None] | None,
        chunk_id: object,
        doc_id: object,
    ) -> Dict[str, object]:
        enriched = dict(meta or {})
        if "tenant_id" not in enriched and tenant_id:
            enriched["tenant_id"] = tenant_id
        filter_case_value = (filters or {}).get("case_id", case_id)
        if "case_id" not in enriched:
            enriched["case_id"] = filter_case_value
        enriched.setdefault("doc_id", doc_id)
        enriched.setdefault("chunk_id", chunk_id)
        return enriched

    @contextmanager
    def _connection(self):  # type: ignore[no-untyped-def]
        conn = self._pool.getconn()
        try:
            self._prepare_connection(conn)
            yield conn
        finally:
            self._pool.putconn(conn)

    @contextmanager
    def connection(self):  # type: ignore[no-untyped-def]
        """Yield a prepared connection from the pool."""

        with self._connection() as conn:
            yield conn

    def _prepare_connection(self, conn) -> None:  # type: ignore[no-untyped-def]
        with conn.cursor() as cur:
            cur.execute(
                sql.SQL("SET search_path TO {}, public").format(
                    sql.Identifier(self._schema)
                )
            )
        if self._indexes_ready:
            return
        with self._prepare_lock:
            if self._indexes_ready:
                return
            self._indexes_ready = True

    def _disable_near_duplicate_for_operator(
        self,
        *,
        index_kind: str,
        operator: str,
        tenant_uuid: uuid.UUID,
    ) -> None:
        """Disable near-duplicate detection for unsupported operators."""

        self._near_duplicate_enabled = False
        self._near_duplicate_operator_supported = False
        warning_key = f"{index_kind}:{operator}"
        if warning_key in self._NEAR_DUPLICATE_OPERATOR_WARNINGS:
            return
        self._NEAR_DUPLICATE_OPERATOR_WARNINGS.add(warning_key)
        logger.warning(
            "ingestion.doc.near_duplicate_operator_unsupported",
            extra={
                "tenant_id": str(tenant_uuid),
                "index_kind": index_kind,
                "operator": operator,
            },
        )

    @staticmethod
    def _distance_to_similarity(operator: str, distance: float) -> float | None:
        """Map pgvector distance to a cosine-like similarity score."""

        if operator == "<=>":
            similarity = 1.0 - distance
        elif operator == "<->":
            # L2 distance lies in [0, 2] for unit-normalised vectors.
            clamped = max(0.0, min(distance, 2.0))
            similarity = 1.0 - ((clamped**2) / 2.0)
        else:
            return None
        return max(0.0, min(1.0, similarity))

    def _get_distance_operator(self, conn, index_kind: str) -> str:
        key = index_kind.upper()
        cached = self._distance_operator_cache.get(key)
        if cached:
            return cached
        with conn.cursor() as cur:
            operator = resolve_distance_operator(cur, key)
        if operator is None:
            raise RuntimeError(
                "No compatible pgvector operator class available for queries. "
                "Ensure the vector index has been created with a supported operator class."
            )
        self._distance_operator_cache[key] = operator
        return operator

    def _is_near_duplicate_operator_supported(self, index_kind: str, operator: str) -> bool:
        key = index_kind.upper()
        cached = self._near_duplicate_operator_support.get(key)
        if cached is not None:
            return cached

        supported = False
        if operator == "<=>":
            supported = True
        elif operator == "<->":
            supported = True
            logger.info(
                "ingestion.doc.near_duplicate_l2_enabled",
                extra={
                    "index_kind": key,
                    "requires_unit_normalised": True,
                },
            )
        else:
            logger.info(
                "ingestion.doc.near_duplicate_operator_unsupported",
                extra={"index_kind": key, "operator": operator},
            )

        self._near_duplicate_operator_support[key] = supported
        return supported

    def _restore_session_after_rollback(self, cur) -> None:  # type: ignore[no-untyped-def]
        """Re-apply session level settings after a transaction rollback."""

        try:
            cur.execute(
                sql.SQL("SET search_path TO {}, public").format(
                    sql.Identifier(self._schema)
                )
            )
        except Exception as exc:  # pragma: no cover - defensive
            logger.warning(
                "rag.hybrid.search_path_restore_failed",
                extra={"schema": self._schema, "error": str(exc)},
            )
        try:
            cur.execute(
                f"SET LOCAL statement_timeout = {int(self._statement_timeout_ms)}"
            )
        except Exception as exc:  # pragma: no cover - defensive
            logger.warning(
                "rag.hybrid.statement_timeout_restore_failed",
                extra={
                    "timeout_ms": self._statement_timeout_ms,
                    "error": str(exc),
                },
            )

    def upsert_chunks(self, chunks: Iterable[Chunk]) -> int:
        chunk_list = list(chunks)
        if not chunk_list:
            logger.info("Skipping vector upsert because no chunks were provided")
            return 0

        grouped = self._group_by_document(chunk_list)
        tenants = sorted({key[0] for key in grouped})
        inserted_chunks = 0
        doc_actions: Dict[DocumentKey, str] = {}
        per_doc_timings: Dict[DocumentKey, Dict[str, float]] = {}

        def _operation() -> float:
            started = time.perf_counter()
            nonlocal inserted_chunks, doc_actions, per_doc_timings
            with self._connection() as conn:
                try:
                    with conn.cursor() as cur:
                        try:
                            cur.execute(
                                f"SET LOCAL statement_timeout = {int(self._statement_timeout_ms)}"
                            )
                        except Exception:
                            pass
                        document_ids, doc_actions = self._ensure_documents(cur, grouped)
                        inserted_chunks, per_doc_timings = self._replace_chunks(
                            cur, grouped, document_ids, doc_actions
                        )
                    conn.commit()
                except Exception:
                    conn.rollback()
                    raise
            return (time.perf_counter() - started) * 1000

        duration_ms = self._run_with_retries(_operation, op_name="upsert_chunks")

        skipped_documents = sum(
            1
            for action in doc_actions.values()
            if action in {"skipped", "near_duplicate_skipped"}
        )
        metrics.RAG_UPSERT_CHUNKS.inc(inserted_chunks)
        documents_info: List[Dict[str, object]] = []
        for key, doc in grouped.items():
            tenant_id, external_id = key
            action = doc_actions.get(key, "inserted")
            stats = per_doc_timings.get(
                key,
                {
                    "chunk_count": len(doc.get("chunks", [])),
                    "duration_ms": 0.0,
                },
            )
            chunk_count = int(stats.get("chunk_count", 0))
            duration = float(stats.get("duration_ms", 0.0))
            doc_payload = {
                "tenant_id": tenant_id,
                "external_id": external_id,
                "content_hash": doc.get("content_hash"),
                "action": action,
                "chunk_count": chunk_count,
                "duration_ms": duration,
            }
            near_info = doc.get("near_duplicate_info")
            if isinstance(near_info, Mapping):
                matched_external = near_info.get("external_id")
                if matched_external is not None:
                    doc_payload["near_duplicate_of"] = str(matched_external)
                similarity_value = near_info.get("similarity")
                if similarity_value is not None:
                    try:
                        doc_payload["near_duplicate_similarity"] = float(
                            similarity_value
                        )
                    except (TypeError, ValueError):
                        pass
            metadata = doc.get("metadata", {})
            embedding_profile = metadata.get("embedding_profile")
            if embedding_profile:
                doc_payload["embedding_profile"] = embedding_profile
            vector_space_id = metadata.get("vector_space_id")
            if vector_space_id:
                doc_payload["vector_space_id"] = vector_space_id
            documents_info.append(doc_payload)
            logger.info("ingestion.doc.result", extra=doc_payload)
            if action == "inserted":
                metrics.INGESTION_DOCS_INSERTED.inc()
            elif action in {"replaced", "near_duplicate_replaced"}:
                metrics.INGESTION_DOCS_REPLACED.inc()
            elif action in {"skipped", "near_duplicate_skipped"}:
                metrics.INGESTION_DOCS_SKIPPED.inc()
            else:
                metrics.INGESTION_DOCS_SKIPPED.inc()
            if action in {"inserted", "replaced"} and chunk_count:
                metrics.INGESTION_CHUNKS_WRITTEN.inc(float(chunk_count))
        logger.info(
            "RAG upsert completed: chunks=%d documents=%d tenants=%s skipped=%d duration_ms=%.2f",
            inserted_chunks,
            len(grouped),
            tenants,
            skipped_documents,
            duration_ms,
        )
        return UpsertResult(inserted_chunks, documents_info)

    def search(
        self,
        query: str,
        tenant_id: str,
        *,
        case_id: str | None = None,
        top_k: int = 5,
        filters: Mapping[str, object | None] | None = None,
    ) -> List[Chunk]:
        result = self.hybrid_search(
            query,
            tenant_id,
            case_id=case_id,
            top_k=top_k,
            filters=filters,
        )
        return result.chunks

    def hybrid_search(
        self,
        query: str,
        tenant_id: str,
        *,
        case_id: str | None = None,
        top_k: int = 5,
        filters: Mapping[str, object | None] | None = None,
        alpha: float | None = None,
        min_sim: float | None = None,
        vec_limit: int | None = None,
        lex_limit: int | None = None,
        trgm_limit: float | None = None,
        trgm_threshold: float | None = None,
        max_candidates: int | None = None,
        visibility: str | None = None,
        visibility_override_allowed: bool = False,
    ) -> HybridSearchResult:
        """Execute hybrid vector/lexical retrieval for ``query``.

        The pg_trgm similarity threshold is applied per-connection via
        ``SELECT set_limit`` immediately before running the trigram ``%``
        operator to ensure consistent lexical matching behaviour.
        """
        top_k = min(max(1, top_k), 10)
        allowed_visibilities = {value.value for value in Visibility}
        explicit_visibility_requested = False
        if isinstance(visibility, Visibility):
            visibility_value = visibility.value
            explicit_visibility_requested = True
        elif visibility is None:
            visibility_value = Visibility.ACTIVE.value
        else:
            try:
                text_value = str(visibility).strip().lower()
            except Exception:
                text_value = ""
            if text_value in allowed_visibilities:
                visibility_value = text_value
                explicit_visibility_requested = True
            else:
                visibility_value = Visibility.ACTIVE.value
        if (
            visibility_value != Visibility.ACTIVE.value
            and not visibility_override_allowed
            and not explicit_visibility_requested
        ):
            visibility_value = Visibility.ACTIVE.value
        visibility_mode = Visibility(visibility_value)
        tenant_uuid = self._coerce_tenant_uuid(tenant_id)
        tenant = str(tenant_uuid)
        normalized_filters: Dict[str, object | None] = {}
        if filters:
            normalized_filters = {
                key: (
                    value
                    if not (isinstance(value, str) and value == "")
                    and value is not None
                    else None
                )
                for key, value in filters.items()
                if key != "visibility"
            }
        case_value: Optional[str]
        if case_id not in {None, ""}:
            case_value = case_id
        else:
            case_value = normalized_filters.get("case_id")
        if case_value is not None:
            case_value = str(case_value)
        normalized_filters["tenant_id"] = tenant
        normalized_filters["case_id"] = case_value
        metadata_filters = [
            (key, value)
            for key, value in normalized_filters.items()
            if key not in {"tenant_id"}
            and value is not None
            and key in SUPPORTED_METADATA_FILTERS
        ]
        filter_debug: Dict[str, object | None] = {
            "tenant_id": "<set>",
            "visibility": visibility_mode.value,
        }
        for key, value in normalized_filters.items():
            if key in {"tenant_id"}:
                continue
            filter_debug[key] = (
                "<set>"
                if value is not None and key in SUPPORTED_METADATA_FILTERS
                else None
            )
        alpha_value = float(
            alpha if alpha is not None else _get_setting("RAG_HYBRID_ALPHA", 0.7)
        )
        alpha_value = min(1.0, max(0.0, alpha_value))
        min_sim_value = float(
            min_sim if min_sim is not None else _get_setting("RAG_MIN_SIM", 0.15)
        )
        min_sim_value = min(1.0, max(0.0, min_sim_value))
        # Determine requested/effective trigram similarity limit
        default_trgm_limit = float(_get_setting("RAG_TRGM_LIMIT", 0.30))
        requested_trgm_limit: float | None
        if trgm_limit is not None:
            try:
                requested_trgm_limit = float(trgm_limit)
            except (TypeError, ValueError):
                requested_trgm_limit = None
        elif trgm_threshold is not None:
            try:
                requested_trgm_limit = float(trgm_threshold)
            except (TypeError, ValueError):
                requested_trgm_limit = None
        else:
            requested_trgm_limit = None
        effective_trgm_limit = (
            requested_trgm_limit
            if requested_trgm_limit is not None
            else default_trgm_limit
        )
        trgm_limit_value = min(1.0, max(0.0, float(effective_trgm_limit)))
        distance_score_mode = str(
            _get_setting("RAG_DISTANCE_SCORE_MODE", "inverse")
        ).lower()
        if distance_score_mode not in {"inverse", "linear"}:
            distance_score_mode = "inverse"
        max_candidates_setting = (
            max_candidates
            if max_candidates is not None
            else _get_setting("RAG_MAX_CANDIDATES", 200)
        )
        try:
            max_candidates_value = int(max_candidates_setting)
        except (TypeError, ValueError):
            max_candidates_value = 200
        max_candidates_value = max(top_k, max(1, max_candidates_value))
        vec_limit_requested = int(vec_limit) if vec_limit is not None else 50
        lex_limit_requested = int(lex_limit) if lex_limit is not None else 50
        vec_limit_value = min(max_candidates_value, max(top_k, vec_limit_requested))
        lex_limit_value = min(max_candidates_value, max(top_k, lex_limit_requested))
        query_norm = normalise_text(query)
        query_db_norm = normalise_text_db(query)
        raw_vec = self._embed_query(query_norm)
        is_zero_vec = True
        if raw_vec is not None:
            for value in raw_vec:
                try:
                    if abs(float(value)) > 1e-12:
                        is_zero_vec = False
                        break
                except (TypeError, ValueError):
                    continue
        query_vec: Optional[str] = None
        vector_format_error: Optional[Exception] = None
        if raw_vec is not None and not is_zero_vec:
            try:
                query_vec = self._format_vector(raw_vec)
            except ValueError as exc:
                # Be lenient for query-time formatting: some tests patch
                # `_embed_query` directly without adjusting the provider
                # dimension. In that case, still attempt the vector search
                # using a best-effort formatted vector instead of treating
                # this as a hard failure.
                try:
                    query_vec = self._format_vector_lenient(raw_vec)
                    vector_format_error = None
                except Exception:
                    vector_format_error = exc
        query_embedding_empty = bool(is_zero_vec or vector_format_error is not None)
        if query_embedding_empty:
            metrics.RAG_QUERY_EMPTY_VEC_TOTAL.labels(tenant_id=tenant).inc()
            logger.info(
                "rag.hybrid.null_embedding",
                alpha=alpha_value,
                tenant_id=tenant,
                case_id=case_value,
            )
        index_kind = str(_get_setting("RAG_INDEX_KIND", "HNSW")).upper()
        ef_search = int(_get_setting("RAG_HNSW_EF_SEARCH", 80))
        probes = int(_get_setting("RAG_IVF_PROBES", 64))

        logger.debug(
            "RAG hybrid search inputs: tenant=%s top_k=%d vec_limit=%d lex_limit=%d filters=%s",
            tenant,
            top_k,
            vec_limit_value,
            lex_limit_value,
            filter_debug,
        )

        where_clauses = ["d.tenant_id = %s"]
        deleted_visibility_clauses = (
            "d.deleted_at IS NULL",
            "(c.metadata ->> 'deleted_at') IS NULL",
        )
        if visibility_mode is Visibility.ACTIVE:
            where_clauses.extend(deleted_visibility_clauses)
        elif visibility_mode is Visibility.DELETED:
            where_clauses.append(
                "(d.deleted_at IS NOT NULL OR (c.metadata ->> 'deleted_at') IS NOT NULL)"
            )
        where_params: List[object] = [tenant_uuid]
        for key, value in metadata_filters:
            kind = SUPPORTED_METADATA_FILTERS[key]
            normalised = self._normalise_filter_value(value)
            if kind == "chunk_meta":
                where_clauses.append("c.metadata ->> %s = %s")
                where_params.extend([key, normalised])
            elif kind == "document_hash":
                where_clauses.append("(d.hash = %s OR d.metadata ->> 'hash' = %s)")
                where_params.extend([normalised, normalised])
            elif kind == "document_id":
                where_clauses.append("d.id::text = %s")
                where_params.append(normalised)
            elif kind == "document_external_id":
                where_clauses.append("d.external_id = %s")
                where_params.append(normalised)
        where_sql = "\n          AND ".join(where_clauses)
        where_sql_without_deleted: str | None = None
        distance_operator_value: Optional[str] = None
        lexical_query_variant: str = "none"
        lexical_fallback_limit_value: Optional[float] = None
        if visibility_mode is Visibility.ACTIVE:
            filtered_clauses = [
                clause
                for clause in where_clauses
                if clause not in deleted_visibility_clauses
            ]
            where_sql_without_deleted = "\n          AND ".join(filtered_clauses)

        applied_trgm_limit_value: Optional[float] = None
        fallback_limit_used_value: Optional[float] = None
        fallback_tried_limits: List[float] = []
        total_without_filter: Optional[int] = None

        def _safe_chunk_identifier(value: object | None) -> str | None:
            if value is None:
                return None
            try:
                text = str(value)
            except Exception:
                return None
            return text

        def _safe_float(value: object | None) -> float | None:
            if value is None:
                return None
            try:
                number = float(value)
            except (TypeError, ValueError):
                return None
            if math.isnan(number) or math.isinf(number):
                return None
            return number

        def _summarise_rows(
            rows: Iterable[object], *, kind: str
        ) -> List[Dict[str, object | None]]:
            summary: List[Dict[str, object | None]] = []
            for row in rows:
                chunk_ref: object | None = None
                if isinstance(row, Mapping):
                    chunk_ref = row.get("id")
                elif isinstance(row, Sequence) and not isinstance(
                    row, (str, bytes, bytearray)
                ):
                    try:
                        chunk_ref = row[0]
                    except Exception:
                        chunk_ref = None
                score_raw = self._extract_score_from_row(row, kind=kind)
                summary.append(
                    {
                        "chunk_id": _safe_chunk_identifier(chunk_ref),
                        "score": _safe_float(score_raw),
                    }
                )
            return summary

        def _operation() -> Tuple[List[tuple], List[tuple], float]:
            nonlocal applied_trgm_limit_value
            nonlocal fallback_limit_used_value
            nonlocal fallback_tried_limits
            nonlocal total_without_filter
            nonlocal distance_operator_value
            nonlocal lexical_query_variant
            nonlocal lexical_fallback_limit_value
            started = time.perf_counter()
            vector_rows: List[tuple] = []
            lexical_rows: List[tuple] = []
            vector_query_failed = vector_format_error is not None
            fallback_tried_limits = []
            fallback_limit_used_value = None
            total_without_filter_local: Optional[int] = None
            distance_operator_value = None
            lexical_query_variant = "none"
            lexical_fallback_limit_value = None

            def _build_vector_sql(
                where_sql_value: str, select_columns: str, order_by_clause: str
            ) -> str:
                return f"""
                    SELECT
                        {select_columns}
                    FROM embeddings e
                    JOIN chunks c ON e.chunk_id = c.id
                    JOIN documents d ON c.document_id = d.id
                    WHERE {where_sql_value}
                    ORDER BY {order_by_clause}
                    LIMIT %s
                """

            def _build_lexical_primary_sql(
                where_sql_value: str, select_columns: str
            ) -> str:
                return f"""
                    SELECT
                        {select_columns}
                    FROM chunks c
                    JOIN documents d ON c.document_id = d.id
                    WHERE {where_sql_value}
                      AND c.text_norm %% %s
                    ORDER BY lscore DESC
                    LIMIT %s
                """

            def _build_lexical_fallback_sql(
                where_sql_value: str, select_columns: str
            ) -> str:
                return f"""
                    SELECT
                        {select_columns}
                    FROM chunks c
                    JOIN documents d ON c.document_id = d.id
                    WHERE {where_sql_value}
                      AND similarity(c.text_norm, %s) >= %s
                    ORDER BY lscore DESC
                    LIMIT %s
                """

            with self._connection() as conn:
                if vector_format_error is not None:
                    try:
                        conn.rollback()
                    except Exception:  # pragma: no cover - defensive
                        pass
                    logger.warning(
                        "rag.hybrid.vector_query_failed",
                        tenant_id=tenant,
                        tenant=tenant,
                        case_id=case_value,
                        error=str(vector_format_error),
                    )
                elif query_vec is not None:
                    try:
                        with conn.cursor() as cur:
                            cur.execute(
                                "SET LOCAL statement_timeout = %s",
                                (str(self._statement_timeout_ms),),
                            )
                            if index_kind == "HNSW":
                                cur.execute(
                                    "SET LOCAL hnsw.ef_search = %s",
                                    (str(ef_search),),
                                )
                            elif index_kind == "IVFFLAT":
                                cur.execute(
                                    "SET LOCAL ivfflat.probes = %s",
                                    (str(probes),),
                                )
                            distance_operator = self._get_distance_operator(
                                conn, index_kind
                            )
                            distance_operator_value = distance_operator
                            vector_sql = _build_vector_sql(
                                where_sql,
                                "c.id,\n                                    c.text,\n                                    c.metadata,\n                                    d.hash,\n                                    d.id,\n                                    e.embedding "
                                + f"{distance_operator} %s::vector AS distance",
                                "distance",
                            )
                            # Bind parameters in textual order: SELECT (vector), WHERE params, LIMIT
                            cur.execute(
                                vector_sql, (query_vec, *where_params, vec_limit_value)
                            )
                            vector_rows = cur.fetchall()
                            try:
                                logger.debug(
                                    "rag.hybrid.rows.vector_raw",
                                    extra={
                                        "tenant_id": tenant,
                                        "case_id": case_value,
                                        "count": len(vector_rows),
                                        "rows": _summarise_rows(
                                            vector_rows, kind="vector"
                                        ),
                                    },
                                )
                            except Exception:
                                pass
                            try:
                                logger.warning(
                                    "rag.debug.rows.vector",
                                    extra={
                                        "count": len(vector_rows),
                                        "first_len": (
                                            len(vector_rows[0]) if vector_rows else 0
                                        ),
                                    },
                                )
                            except Exception:
                                pass
                    except Exception as exc:
                        vector_rows = []
                        vector_query_failed = True
                        try:
                            conn.rollback()
                        except Exception:  # pragma: no cover - defensive
                            pass
                        logger.warning(
                            "rag.hybrid.vector_query_failed",
                            tenant_id=tenant,
                            tenant=tenant,
                            case_id=case_value,
                            error=str(exc),
                        )
                else:
                    # Even when the query embedding is empty, execute a lightweight
                    # no-op vector statement to ensure limit clamping is exercised
                    # consistently (observability/tests rely on this record).
                    try:
                        with conn.cursor() as cur:
                            cur.execute(
                                "SET LOCAL statement_timeout = %s",
                                (str(self._statement_timeout_ms),),
                            )
                            cur.execute(
                                "SELECT 1 FROM embeddings e LIMIT %s",
                                (vec_limit_value,),
                            )
                    except Exception:
                        try:
                            conn.rollback()
                        except Exception:
                            pass

                try:
                    with conn.cursor() as cur:
                        cur.execute(
                            "SET LOCAL statement_timeout = %s",
                            (str(self._statement_timeout_ms),),
                        )
                        # Ensure the schema is active for all lexical operations
                        # in this transaction, regardless of connection setup.
                        # This is required for fallback paths and mocked
                        # connections used in tests where _prepare_connection
                        # is bypassed.
                        try:
                            cur.execute(
                                sql.SQL("SET LOCAL search_path TO {}, public").format(
                                    sql.Identifier(self._schema)
                                )
                            )
                        except Exception:
                            # If SET LOCAL is not available, rely on connection-level
                            # search_path set during _prepare_connection.
                            pass
                        logger.info(
                            "rag.pgtrgm.limit",
                            requested=requested_trgm_limit,
                            effective=trgm_limit_value,
                        )

                        def _fetch_show_limit_value() -> float | None:
                            try:
                                cur.execute("SELECT show_limit()")
                            except Exception:
                                return None
                            current = cur.fetchone()
                            if (
                                current
                                and isinstance(current, Sequence)
                                and len(current) > 0
                                and current[0] is not None
                            ):
                                try:
                                    return float(current[0])
                                except (TypeError, ValueError):
                                    return None
                            return None

                        applied_trgm_limit: float | None = None
                        try:
                            cur.execute(
                                "SELECT set_limit(%s::float4)",
                                (float(trgm_limit_value),),
                            )
                            applied_trgm_limit = _fetch_show_limit_value()
                        except Exception as exc:  # pragma: no cover - defensive
                            logger.warning(
                                "rag.pgtrgm.limit.error",
                                requested=requested_trgm_limit,
                                exc_type=exc.__class__.__name__,
                                error=str(exc),
                            )
                            applied_trgm_limit = None
                        applied_trgm_limit_value = applied_trgm_limit

                        lexical_rows_local: List[tuple] = []
                        fallback_requires_rollback = False
                        lexical_sql = f"""
                            SELECT
                                c.id,
                                c.text,
                                c.metadata,
                                d.hash,
                                d.id,
                                similarity(c.text_norm, %s) AS lscore
                            FROM chunks c
                            JOIN documents d ON c.document_id = d.id
                            WHERE {where_sql}
                              AND c.text_norm %% %s
                            ORDER BY lscore DESC
                            LIMIT %s
                        """
                        fallback_requested = requested_trgm_limit is not None
                        should_run_fallback = False
                        if query_db_norm.strip():
                            # Optional probe: a cheap LIMIT 0 primary query to detect DB-level
                            # errors (simulated by tests) early. If this raises, we'll roll back
                            # before running the similarity fallback.
                            probe_failed = False
                            try:
                                cur.execute(
                                    lexical_sql,
                                    (
                                        query_db_norm,
                                        *where_params,
                                        query_db_norm,
                                        lex_limit_value,  # probe uses clamped limit
                                    ),
                                )
                                _ = cur.fetchall()
                            except (IndexError, ValueError, PsycopgError) as exc:
                                probe_failed = True
                                should_run_fallback = True
                                fallback_requires_rollback = True
                                lexical_rows_local = []
                                try:
                                    logger.warning(
                                        "rag.debug.lexical_probe_exception",
                                        extra={
                                            "tenant_id": tenant,
                                            "case_id": case_value,
                                            "exc_type": exc.__class__.__name__,
                                            "fallback_requires_rollback": True,
                                        },
                                    )
                                except Exception:
                                    pass
                                logger.warning(
                                    "rag.hybrid.lexical_primary_failed",
                                    tenant_id=tenant,
                                    case_id=case_value,
                                    error=str(exc),
                                )
                                if (
                                    isinstance(exc, PsycopgError)
                                    and vector_query_failed
                                ):
                                    raise

                            if not probe_failed:
                                try:
                                    logger.warning(
                                        "rag.debug.lexical_primary_try_enter",
                                        extra={
                                            "tenant_id": tenant,
                                            "case_id": case_value,
                                            "probe_failed": probe_failed,
                                        },
                                    )
                                except Exception:
                                    pass
                                # Phase 1: execute + fetch. If this raises, treat as DB-level
                                # failure requiring a rollback before fallback.
                                try:
                                    cur.execute(
                                        lexical_sql,
                                        (
                                            query_db_norm,
                                            *where_params,
                                            query_db_norm,
                                            lex_limit_value,
                                        ),
                                    )
                                    fetched_rows = cur.fetchall()
                                except (IndexError, ValueError, PsycopgError) as exc:
                                    should_run_fallback = True
                                    fallback_requires_rollback = True
                                    lexical_rows_local = []
                                    try:
                                        logger.warning(
                                            "rag.debug.lexical_primary_exception",
                                            extra={
                                                "tenant_id": tenant,
                                                "case_id": case_value,
                                                "exc_type": exc.__class__.__name__,
                                                "fallback_requires_rollback": True,
                                            },
                                        )
                                    except Exception:
                                        pass
                                    logger.warning(
                                        "rag.hybrid.lexical_primary_failed",
                                        tenant_id=tenant,
                                        case_id=case_value,
                                        error=str(exc),
                                    )
                                    if (
                                        isinstance(exc, PsycopgError)
                                        and vector_query_failed
                                    ):
                                        raise
                                else:
                                    lexical_rows_local = fetched_rows
                                    lexical_query_variant = "primary"
                                    # Phase 2: light row-shape probe. If this fails, do NOT
                                    # require rollback; it's a client-side processing issue.
                                    try:
                                        if lexical_rows_local:
                                            _ = tuple(lexical_rows_local[0])
                                    except Exception as exc:
                                        should_run_fallback = True
                                        fallback_requires_rollback = False
                                        # Collect minimal diagnostics about the returned row shape
                                        rows_count = 0
                                        first_len = None
                                        first_type = None
                                        try:
                                            rows_count = len(lexical_rows_local)
                                            first = lexical_rows_local[0]
                                            first_type = type(first).__name__
                                            try:
                                                first_len = len(first)  # may fail
                                            except Exception:
                                                first_len = None
                                        except Exception:
                                            pass
                                        lexical_rows_local = []
                                        logger.warning(
                                            "rag.hybrid.lexical_primary_failed",
                                            tenant_id=tenant,
                                            case_id=case_value,
                                            error=str(exc),
                                            rows_count=rows_count,
                                            row_first_len=first_len,
                                            row_first_type=first_type,
                                        )
                                        try:
                                            logger.warning(
                                                "rag.debug.fallback_flag_set",
                                                extra={
                                                    "tenant_id": tenant,
                                                    "case_id": case_value,
                                                    "reason": "row_shape_error",
                                                    "fallback_requires_rollback": False,
                                                },
                                            )
                                        except Exception:
                                            pass
                                try:
                                    logger.debug(
                                        "rag.hybrid.rows.lexical_raw",
                                        extra={
                                            "tenant_id": tenant,
                                            "case_id": case_value,
                                            "count": len(lexical_rows_local),
                                            "rows": _summarise_rows(
                                                lexical_rows_local, kind="lexical"
                                            ),
                                        },
                                    )
                                except Exception:
                                    pass
                                try:
                                    logger.warning(
                                        "rag.debug.rows.lexical",
                                        extra={
                                            "count": len(lexical_rows_local),
                                            "first_len": (
                                                len(lexical_rows_local[0])
                                                if lexical_rows_local
                                                else 0
                                            ),
                                        },
                                    )
                                except Exception:
                                    pass
                                # Wrap the score validation block to ensure any unexpected
                                # row-shape/type errors are handled by the inner except below.
                                try:
                                    if lexical_rows_local and not should_run_fallback:
                                        # Guard against inconsistent similarity scores.
                                        # The trigram operator should never return rows
                                        # whose lscore falls below the currently applied
                                        # pg_trgm limit. However, unit tests using
                                        # `FakeCursor` can simulate this scenario when
                                        # they expect the client to fall back to the
                                        # explicit similarity path. Detect this edge
                                        # case and force the fallback execution so the
                                        # behaviour matches production semantics.
                                        invalid_lscore = False
                                        limit_threshold: float | None = None
                                        if applied_trgm_limit is not None:
                                            try:
                                                limit_threshold = float(
                                                    applied_trgm_limit
                                                )
                                            except (TypeError, ValueError):
                                                limit_threshold = None
                                        if limit_threshold is not None:
                                            for row in lexical_rows_local:
                                                try:
                                                    score_candidate = (
                                                        self._extract_score_from_row(
                                                            row, kind="lexical"
                                                        )
                                                    )
                                                except Exception:
                                                    # Defensive: ignore rows with unexpected shape/types
                                                    continue
                                                if score_candidate is None:
                                                    continue
                                                try:
                                                    score_value = float(score_candidate)
                                                except (TypeError, ValueError):
                                                    continue
                                                if score_value < limit_threshold - 1e-6:
                                                    invalid_lscore = True
                                                    break
                                        if invalid_lscore:
                                            should_run_fallback = True
                                except Exception as exc:
                                    handled = False
                                    if isinstance(exc, (IndexError, ValueError)):
                                        handled = True
                                        should_run_fallback = True
                                        # Row-shape/processing errors at this stage should not
                                        # require a transaction rollback.
                                        fallback_requires_rollback = False
                                        # Collect minimal diagnostics about the returned row shape
                                        rows_count = 0
                                        first_len = None
                                        first_type = None
                                        try:
                                            rows_count = len(lexical_rows_local)
                                            if lexical_rows_local:
                                                first = lexical_rows_local[0]
                                                first_type = type(first).__name__
                                                try:
                                                    first_len = len(
                                                        first
                                                    )  # may fail for non-sequences
                                                except Exception:
                                                    first_len = None
                                        except Exception:
                                            pass
                                        lexical_rows_local = []
                                        logger.warning(
                                            "rag.hybrid.lexical_primary_failed",
                                            tenant_id=tenant,
                                            case_id=case_value,
                                            error=str(exc),
                                            applied_trgm_limit=applied_trgm_limit,
                                            rows_count=rows_count,
                                            row_first_len=first_len,
                                            row_first_type=first_type,
                                        )
                                        try:
                                            logger.warning(
                                                "rag.debug.fallback_flag_set",
                                                extra={
                                                    "tenant_id": tenant,
                                                    "case_id": case_value,
                                                    "reason": "score_validation_error",
                                                    "fallback_requires_rollback": False,
                                                },
                                            )
                                        except Exception:
                                            pass
                                    if not handled and isinstance(exc, PsycopgError):
                                        handled = True
                                        if vector_query_failed:
                                            raise
                                        # Treat database errors during the primary lexical query as
                                        # a signal to attempt the explicit similarity fallback.
                                        # We mark that a rollback is required to restore session
                                        # settings (e.g. search_path) before running the fallback.
                                        should_run_fallback = True
                                        fallback_requires_rollback = True
                                        lexical_rows_local = []
                                        try:
                                            logger.warning(
                                                "rag.debug.fallback_flag_set",
                                                extra={
                                                    "tenant_id": tenant,
                                                    "case_id": case_value,
                                                    "reason": "db_error",
                                                    "fallback_requires_rollback": True,
                                                },
                                            )
                                        except Exception:
                                            pass
                                        logger.warning(
                                            "rag.hybrid.lexical_primary_failed",
                                            tenant_id=tenant,
                                            case_id=case_value,
                                            error=str(exc),
                                        )
                                    if not handled:
                                        raise
                            if not lexical_rows_local and not should_run_fallback:
                                # If the primary trigram match returned no rows, always run the
                                # explicit similarity fallback. Some environments report a low
                                # pg_trgm limit (e.g. 0.1) even after attempting to raise it; we
                                # still want to relax towards 0.0 to ensure we can retrieve at
                                # least the best lexical candidates when trigram returns nothing.
                                should_run_fallback = True
                            if should_run_fallback:
                                try:
                                    logger.warning(
                                        "rag.debug.before_fallback",
                                        extra={
                                            "tenant_id": tenant,
                                            "case_id": case_value,
                                            "fallback_requires_rollback": bool(
                                                fallback_requires_rollback
                                            ),
                                        },
                                    )
                                except Exception:
                                    pass
                                if fallback_requires_rollback:
                                    try:
                                        logger.warning(
                                            "rag.debug.calling_rollback",
                                            extra={
                                                "tenant_id": tenant,
                                                "case_id": case_value,
                                            },
                                        )
                                    except Exception:
                                        pass
                                    try:
                                        conn.rollback()
                                    except Exception:  # pragma: no cover - defensive
                                        pass
                                    else:
                                        try:
                                            logger.warning(
                                                "rag.debug.after_rollback",
                                                extra={
                                                    "tenant_id": tenant,
                                                    "case_id": case_value,
                                                    "action": "restore_session",
                                                },
                                            )
                                        except Exception:
                                            pass
                                        self._restore_session_after_rollback(cur)
                                logger.info(
                                    "rag.hybrid.trgm_no_match",
                                    extra={
                                        "tenant_id": tenant,
                                        "case_id": case_value,
                                        "trgm_limit": trgm_limit_value,
                                        "applied_trgm_limit": applied_trgm_limit,
                                        "fallback": True,
                                    },
                                )
                                fallback_lexical_sql = f"""
                                    SELECT
                                        c.id,
                                        c.text,
                                        c.metadata,
                                        d.hash,
                                        d.id,
                                        similarity(c.text_norm, %s) AS lscore
                                    FROM chunks c
                                    JOIN documents d ON c.document_id = d.id
                                    WHERE {where_sql}
                                      AND similarity(c.text_norm, %s) >= %s
                                    ORDER BY lscore DESC
                                    LIMIT %s
                                """
                                base_limits: List[float] = []
                                if fallback_requested and (
                                    requested_trgm_limit is not None
                                ):
                                    base_limits.append(float(requested_trgm_limit))
                                if applied_trgm_limit is not None:
                                    base_limits.append(float(applied_trgm_limit))
                                else:
                                    base_limits.append(min(trgm_limit_value, 0.10))
                                base_limits.extend(
                                    [
                                        min(trgm_limit_value, 0.10),
                                        0.08,
                                        0.06,
                                        0.05,
                                        0.04,
                                        0.03,
                                        0.02,
                                        0.01,
                                        0.0,
                                    ]
                                )
                                fallback_limits: List[float] = []
                                for limit in base_limits:
                                    try:
                                        limit_value = float(limit)
                                    except (TypeError, ValueError):
                                        continue
                                    limit_value = max(0.0, limit_value)
                                    if limit_value not in fallback_limits:
                                        fallback_limits.append(limit_value)
                                fallback_floor = min(trgm_limit_value, 0.05)
                                if (
                                    fallback_requested
                                    and requested_trgm_limit is not None
                                ):
                                    try:
                                        fallback_floor = max(
                                            0.0, float(requested_trgm_limit)
                                        )
                                    except (TypeError, ValueError):
                                        fallback_floor = fallback_floor
                                picked_limit: float | None = None
                                last_attempt_rows: List[tuple] = []
                                best_rows: List[tuple] = []
                                best_limit: float | None = None
                                fallback_last_limit_value: float | None = None
                                for limit_value in fallback_limits:
                                    fallback_tried_limits.append(limit_value)
                                    cur.execute(
                                        fallback_lexical_sql,
                                        (
                                            query_db_norm,
                                            *where_params,
                                            query_db_norm,
                                            limit_value,
                                            lex_limit_value,
                                        ),
                                    )
                                    fallback_last_limit_value = float(limit_value)
                                    attempt_rows = cur.fetchall()
                                    last_attempt_rows = list(attempt_rows)
                                    try:
                                        logger.debug(
                                            "rag.hybrid.rows.lexical_raw",
                                            extra={
                                                "tenant_id": tenant,
                                                "case_id": case_value,
                                                "count": len(attempt_rows),
                                                "limit": float(limit_value),
                                                "rows": _summarise_rows(
                                                    attempt_rows, kind="lexical"
                                                ),
                                            },
                                        )
                                    except Exception:
                                        pass
                                    try:
                                        logger.warning(
                                            "rag.debug.rows.lexical",
                                            extra={
                                                "count": len(attempt_rows),
                                                "first_len": (
                                                    len(attempt_rows[0])
                                                    if attempt_rows
                                                    else 0
                                                ),
                                            },
                                        )
                                    except Exception:
                                        pass
                                    if attempt_rows:
                                        lexical_rows_local = attempt_rows
                                        best_rows = attempt_rows
                                        best_limit = limit_value
                                        if limit_value <= fallback_floor + 1e-9:
                                            picked_limit = limit_value
                                            break
                                else:
                                    if best_rows:
                                        lexical_rows_local = best_rows
                                        picked_limit = best_limit
                                    else:
                                        lexical_rows_local = last_attempt_rows
                                if picked_limit is None and best_limit is not None:
                                    picked_limit = best_limit
                                lexical_query_variant = "fallback"
                                fallback_limit_used_value = picked_limit
                                if fallback_limit_used_value is None:
                                    fallback_limit_used_value = (
                                        fallback_last_limit_value
                                    )
                                lexical_fallback_limit_value = fallback_limit_used_value
                                if (
                                    picked_limit is not None
                                    and requested_trgm_limit is None
                                    and (
                                        applied_trgm_limit is None
                                        or picked_limit < applied_trgm_limit - 1e-9
                                    )
                                ):
                                    try:
                                        cur.execute(
                                            "SELECT set_limit(%s::float4)",
                                            (float(picked_limit),),
                                        )
                                        reapplied_limit = _fetch_show_limit_value()
                                    except Exception:
                                        reapplied_limit = None
                                    if reapplied_limit is not None:
                                        applied_trgm_limit = reapplied_limit
                                logger.info(
                                    "rag.hybrid.trgm_fallback_applied",
                                    tenant_id=tenant,
                                    case_id=case_value,
                                    tried_limits=list(fallback_tried_limits),
                                    picked_limit=picked_limit,
                                    count=len(lexical_rows_local),
                                )
                        # Ensure the locally fetched lexical rows are propagated
                        # to the outer scope so they are counted/fused later.
                        lexical_rows = lexical_rows_local
                        logger.info(
                            "rag.pgtrgm.limit.applied",
                            requested=requested_trgm_limit,
                            applied=applied_trgm_limit,
                        )
                        applied_trgm_limit_value = applied_trgm_limit
                except Exception as exc:
                    lexical_rows = []
                    rollback_succeeded = False
                    try:
                        conn.rollback()
                    except Exception:  # pragma: no cover - defensive
                        pass
                    else:
                        rollback_succeeded = True
                    if rollback_succeeded:
                        try:
                            with conn.cursor() as restore_cur:
                                self._restore_session_after_rollback(restore_cur)
                        except Exception:  # pragma: no cover - defensive
                            pass
                    logger.warning(
                        "rag.hybrid.lexical_query_failed",
                        tenant_id=tenant,
                        tenant=tenant,
                        case_id=case_value,
                        error=str(exc),
                    )
                    if not vector_rows:
                        if vector_query_failed:
                            fatal_exc = PsycopgError(str(exc))
                            setattr(fatal_exc, "_rag_retry_fatal", True)
                            raise fatal_exc from exc
                        raise
            # Debug: final lexical rows right before returning to retry wrapper
            try:
                logger.warning(
                    "rag.debug.rows.lexical.final",
                    count=len(lexical_rows),
                    first_len=(len(lexical_rows[0]) if lexical_rows else 0),
                )
            except Exception:
                pass

            if visibility_mode is Visibility.ACTIVE and where_sql_without_deleted:
                try:
                    with conn.cursor() as cur:
                        cur.execute(
                            "SET LOCAL statement_timeout = %s",
                            (str(self._statement_timeout_ms),),
                        )
                        try:
                            cur.execute(
                                sql.SQL("SET LOCAL search_path TO {}, public").format(
                                    sql.Identifier(self._schema)
                                )
                            )
                        except Exception:
                            # search_path is already configured at connection setup;
                            # ignore errors when SET LOCAL is not available.
                            pass
                        count_selects: List[str] = []
                        count_params: List[object] = []

                        if (
                            query_vec is not None
                            and not vector_query_failed
                            and distance_operator_value is not None
                        ):
                            vector_count_sql = _build_vector_sql(
                                where_sql_without_deleted,
                                "c.id",
                                f"e.embedding {distance_operator_value} %s::vector",
                            )
                            count_selects.append(
                                f"SELECT id FROM ({vector_count_sql}) AS vector_candidates"
                            )
                            count_params.extend(
                                (*where_params, query_vec, vec_limit_value)
                            )

                        if query_db_norm.strip():
                            if lexical_query_variant == "primary":
                                lexical_count_sql = _build_lexical_primary_sql(
                                    where_sql_without_deleted,
                                    "c.id,\n                                    similarity(c.text_norm, %s) AS lscore",
                                )
                                count_selects.append(
                                    f"SELECT id FROM ({lexical_count_sql}) AS lexical_candidates"
                                )
                                count_params.extend(
                                    (
                                        query_db_norm,
                                        *where_params,
                                        query_db_norm,
                                        lex_limit_value,
                                    )
                                )
                            elif (
                                lexical_query_variant == "fallback"
                                and lexical_fallback_limit_value is not None
                            ):
                                lexical_count_sql = _build_lexical_fallback_sql(
                                    where_sql_without_deleted,
                                    "c.id,\n                                    similarity(c.text_norm, %s) AS lscore",
                                )
                                count_selects.append(
                                    f"SELECT id FROM ({lexical_count_sql}) AS lexical_candidates"
                                )
                                count_params.extend(
                                    (
                                        query_db_norm,
                                        *where_params,
                                        query_db_norm,
                                        lexical_fallback_limit_value,
                                        lex_limit_value,
                                    )
                                )

                        if count_selects:
                            union_sql = " UNION ALL ".join(count_selects)
                            count_without_deleted_sql = (
                                "SELECT COUNT(DISTINCT id) FROM ("
                                + union_sql
                                + ") AS all_candidates"
                            )
                            cur.execute(
                                count_without_deleted_sql,
                                tuple(count_params),
                            )
                            row = cur.fetchone()
                            if row and row[0] is not None:
                                total_without_filter_local = int(row[0])
                except Exception as exc:
                    logger.warning(
                        "rag.hybrid.deleted_visibility_count_failed",
                        tenant_id=tenant,
                        case_id=case_value,
                        error=str(exc),
                    )
                    total_without_filter_local = None

            total_without_filter = total_without_filter_local
            return vector_rows, lexical_rows, (time.perf_counter() - started) * 1000

        vector_rows, lexical_rows, duration_ms = self._run_with_retries(
            _operation, op_name="search"
        )

        filtered_lexical_rows: List[object] = []
        for row in lexical_rows:
            if isinstance(row, Mapping):
                filtered_lexical_rows.append(row)
                continue
            if isinstance(row, Sequence) and not isinstance(
                row, (str, bytes, bytearray)
            ):
                try:
                    row_length = len(row)
                except Exception:
                    row_length = None
                if row_length is None or row_length < _LEXICAL_RESULT_MIN_COLUMNS:
                    try:
                        logger.warning(
                            "rag.hybrid.lexical_row_malformed",
                            extra={
                                "tenant_id": tenant,
                                "case_id": case_value,
                                "row_len": row_length,
                                "row_preview": repr(row)[:200],
                            },
                        )
                    except Exception:
                        pass
                    continue
            elif not isinstance(row, (str, bytes, bytearray)):
                try:
                    row_length = len(row)  # type: ignore[arg-type]
                except Exception:
                    row_length = None
                if row_length is None or row_length < _LEXICAL_RESULT_MIN_COLUMNS:
                    try:
                        logger.warning(
                            "rag.hybrid.lexical_row_malformed",
                            extra={
                                "tenant_id": tenant,
                                "case_id": case_value,
                                "row_len": row_length,
                                "row_preview": repr(row)[:200],
                            },
                        )
                    except Exception:
                        pass
                    continue
            filtered_lexical_rows.append(row)
        lexical_rows = list(filtered_lexical_rows)

        logger.info(
            "rag.hybrid.sql_counts",
            tenant_id=tenant,
            case_id=case_value,
            vec_rows=len(vector_rows),
            lex_rows=len(lexical_rows),
            alpha=alpha_value,
            min_sim=min_sim_value,
            trgm_limit=trgm_limit_value,
            applied_trgm_limit=applied_trgm_limit_value,
            fallback_limit_used=fallback_limit_used_value,
            distance_score_mode=distance_score_mode,
            duration_ms=duration_ms,
        )

        candidates: Dict[str, Dict[str, object]] = {}
        for row in vector_rows:
            score_candidate = self._extract_score_from_row(row, kind="vector")
            raw_value: float | None = None
            if score_candidate is not None:
                try:
                    raw_value = float(score_candidate)
                except (TypeError, ValueError):
                    raw_value = None
                else:
                    if math.isnan(raw_value) or math.isinf(raw_value):
                        raw_value = None
            vector_score_missing = raw_value is None
            (
                chunk_id,
                text_value,
                metadata,
                doc_hash,
                doc_id,
                score_raw,
            ) = self._normalise_result_row(row, kind="vector")
            text_value = text_value or ""
            key = str(chunk_id) if chunk_id is not None else f"row-{len(candidates)}"
            chunk_identifier = chunk_id if chunk_id is not None else key

            metadata_dict = dict(metadata or {})

            entry = candidates.setdefault(
                key,
                {
                    "chunk_id": key,
                    "content": text_value,
                    "metadata": metadata_dict,
                    "doc_hash": doc_hash,
                    "doc_id": doc_id,
                    "vscore": 0.0,
                    "lscore": 0.0,
                    "_allow_below_cutoff": False,
                },
            )
            entry["chunk_id"] = chunk_identifier
            if not entry.get("metadata"):
                entry["metadata"] = metadata_dict
            if entry.get("doc_id") is None and doc_id is not None:
                entry["doc_id"] = doc_id
            if entry.get("doc_hash") is None and doc_hash is not None:
                entry["doc_hash"] = doc_hash
            if vector_score_missing:
                entry["_allow_below_cutoff"] = True
            else:
                distance_value = float(raw_value)
                if distance_score_mode == "inverse":
                    distance_value = max(0.0, distance_value)
                    vscore = 1.0 / (1.0 + distance_value)
                else:
                    vscore = max(0.0, 1.0 - float(distance_value))
                entry["vscore"] = max(float(entry.get("vscore", 0.0)), vscore)

        # Only mark candidates as allowed-below-cutoff for exceptional cases.
        # We no longer blanket-allow all lexical candidates when a trigram
        # fallback occurred with alpha=0.0 — that decision is deferred to the
        # dedicated cutoff fallback stage below which selects only the best
        # needed candidates up to top_k.

        for row in lexical_rows:
            score_candidate = self._extract_score_from_row(row, kind="lexical")
            raw_value: float | None = None
            if score_candidate is not None:
                try:
                    raw_value = float(score_candidate)
                except (TypeError, ValueError):
                    raw_value = None
                else:
                    if math.isnan(raw_value) or math.isinf(raw_value):
                        raw_value = None
            lexical_score_missing = raw_value is None
            (
                chunk_id,
                text_value,
                metadata,
                doc_hash,
                doc_id,
                score_raw,
            ) = self._normalise_result_row(row, kind="lexical")
            text_value = text_value or ""
            key = str(chunk_id) if chunk_id is not None else f"row-{len(candidates)}"
            chunk_identifier = chunk_id if chunk_id is not None else key

            metadata_dict = dict(metadata or {})
            entry = candidates.setdefault(
                key,
                {
                    "chunk_id": key,
                    "content": text_value,
                    "metadata": metadata_dict,
                    "doc_hash": doc_hash,
                    "doc_id": doc_id,
                    "vscore": 0.0,
                    "lscore": 0.0,
                    "_allow_below_cutoff": False,
                },
            )
            entry["chunk_id"] = chunk_identifier

            if not entry.get("metadata"):
                entry["metadata"] = metadata_dict
            if entry.get("doc_id") is None and doc_id is not None:
                entry["doc_id"] = doc_id
            if entry.get("doc_hash") is None and doc_hash is not None:
                entry["doc_hash"] = doc_hash

            score_source = raw_value if raw_value is not None else score_raw
            try:
                lscore_value = float(score_source) if score_source is not None else 0.0
            except (TypeError, ValueError):
                lscore_value = 0.0
            if math.isnan(lscore_value) or math.isinf(lscore_value):
                lscore_value = 0.0
            lscore_value = max(0.0, lscore_value)
            entry["lscore"] = max(float(entry.get("lscore", 0.0)), lscore_value)

            # Permit bypassing the min_sim cutoff only when the lexical score is
            # structurally missing (row shape/NaN), not merely because a trigram
            # fallback happened. The proper promotion of below-cutoff items is
            # handled later by the cutoff fallback logic which respects top_k.
            if lexical_score_missing:
                entry["_allow_below_cutoff"] = True

        try:
            logger.debug(
                "rag.hybrid.candidates.compiled",
                extra={
                    "tenant_id": tenant,
                    "case_id": case_value,
                    "count": len(candidates),
                    "entries": [
                        {
                            "chunk_id": _safe_chunk_identifier(entry.get("chunk_id")),
                            "vscore": _safe_float(entry.get("vscore")),
                            "lscore": _safe_float(entry.get("lscore")),
                            "allow_below_cutoff": bool(
                                entry.get("_allow_below_cutoff", False)
                            ),
                        }
                        for entry in candidates.values()
                    ],
                },
            )
        except Exception:
            pass
        fused_candidates = len(candidates)
        logger.info(
            "rag.hybrid.debug.fusion",
            extra={
                "tenant_id": tenant,
                "case_id": case_value,
                "candidates": fused_candidates,
                "has_vec": bool(vector_rows),
                "has_lex": bool(lexical_rows),
            },
        )
        results: List[Tuple[Chunk, bool]] = []
        has_vector_signal = (
            bool(vector_rows)
            and (query_vec is not None)
            and (not query_embedding_empty)
        )
        for entry in candidates.values():
            allow_below_cutoff = bool(entry.pop("_allow_below_cutoff", False))
            raw_meta = dict(
                cast(Mapping[str, object] | None, entry.get("metadata")) or {}
            )
            # Be tolerant to legacy result metadata that may still use
            # "tenant"/"case" keys instead of "tenant_id"/"case_id".
            candidate_tenant = cast(
                Optional[str], raw_meta.get("tenant_id") or raw_meta.get("tenant")
            )
            candidate_case = cast(
                Optional[str], raw_meta.get("case_id") or raw_meta.get("case")
            )
            reasons: List[str] = []
            try:
                vector_preview = float(entry.get("vscore", 0.0))
            except (TypeError, ValueError):
                vector_preview = 0.0
            if math.isnan(vector_preview) or math.isinf(vector_preview):
                vector_preview = 0.0
            try:
                lexical_preview = float(entry.get("lscore", 0.0))
            except (TypeError, ValueError):
                lexical_preview = 0.0
            if math.isnan(lexical_preview) or math.isinf(lexical_preview):
                lexical_preview = 0.0
            if query_embedding_empty:
                fused_preview = max(0.0, min(1.0, lexical_preview))
            elif has_vector_signal:
                fused_preview = max(
                    0.0,
                    min(
                        1.0,
                        alpha_value * vector_preview
                        + (1.0 - alpha_value) * lexical_preview,
                    ),
                )
            else:
                fused_preview = max(0.0, min(1.0, lexical_preview))
            if tenant is not None:
                if candidate_tenant is None:
                    reasons.append("tenant_missing")
                elif candidate_tenant != tenant:
                    reasons.append("tenant_mismatch")
            if case_value is not None:
                if candidate_case is None:
                    reasons.append("case_missing")
                elif candidate_case != case_value:
                    reasons.append("case_mismatch")

            if case_value is None:
                strict_ok = (tenant is None) or (
                    candidate_tenant is not None and candidate_tenant == tenant
                )
            else:
                strict_ok = strict_match(raw_meta, tenant, case_value)

            if not strict_ok or reasons:
                logger.info(
                    "rag.strict.reject",
                    tenant_id=tenant,
                    case_id=case_value,
                    candidate_tenant_id=candidate_tenant,
                    candidate_case_id=candidate_case,
                    doc_hash=entry.get("doc_hash"),
                    doc_id=entry.get("doc_id"),
                    chunk_id=entry.get("chunk_id"),
                    reasons=reasons or ["unknown"],
                    vector_score=vector_preview,
                    lexical_score=lexical_preview,
                    fused_score=fused_preview,
                    allow_below_cutoff=bool(entry.get("_allow_below_cutoff", False)),
                )
                continue

            doc_hash = entry.get("doc_hash")
            doc_id = entry.get("doc_id")
            meta = self._ensure_chunk_metadata_contract(
                raw_meta,
                tenant_id=tenant,
                case_id=case_value,
                filters=normalized_filters,
                chunk_id=entry.get("chunk_id"),
                doc_id=doc_id,
            )
            if doc_hash and not meta.get("hash"):
                meta["hash"] = doc_hash
            if doc_id is not None and "id" not in meta:
                meta["id"] = str(doc_id)
            try:
                vscore = float(entry.get("vscore", 0.0))
            except (TypeError, ValueError):
                vscore = 0.0
            if not has_vector_signal:
                vscore = 0.0
            try:
                lscore = float(entry.get("lscore", 0.0))
            except (TypeError, ValueError):
                lscore = 0.0
            lscore = max(0.0, lscore)
            if query_embedding_empty:
                fused = max(0.0, min(1.0, lscore))
            elif has_vector_signal:
                fused = max(
                    0.0,
                    min(1.0, alpha_value * vscore + (1.0 - alpha_value) * lscore),
                )
            else:
                fused = max(0.0, min(1.0, lscore))
            meta["vscore"] = vscore
            meta["lscore"] = lscore
            meta["fused"] = fused
            meta["score"] = fused
            results.append(
                (
                    Chunk(content=str(entry.get("content", "")), meta=meta),
                    allow_below_cutoff,
                )
            )

        results.sort(
            key=lambda item: float(item[0].meta.get("fused", 0.0)), reverse=True
        )
        try:
            logger.debug(
                "rag.hybrid.results.pre_min_sim",
                extra={
                    "tenant_id": tenant,
                    "case_id": case_value,
                    "min_sim": min_sim_value,
                    "results": [
                        {
                            "chunk_id": _safe_chunk_identifier(
                                chunk.meta.get("chunk_id")
                            ),
                            "fused": _safe_float(chunk.meta.get("fused")),
                            "vscore": _safe_float(chunk.meta.get("vscore")),
                            "lscore": _safe_float(chunk.meta.get("lscore")),
                            "allow_below_cutoff": bool(allow),
                        }
                        for chunk, allow in results
                    ],
                },
            )
        except Exception:
            pass
        below_cutoff_count = 0
        filtered_out_details: List[Dict[str, object | None]] = []
        below_cutoff_chunks: List[Chunk] = []
        filtered_results: List[Chunk] = []
        selected_chunk_keys: set[str] = set()
        if min_sim_value > 0.0:
            for chunk, allow in results:
                fused_value = float(chunk.meta.get("fused", 0.0))
                if math.isnan(fused_value) or math.isinf(fused_value):
                    fused_value = 0.0

                is_below_cutoff = fused_value < min_sim_value
                if is_below_cutoff:
                    below_cutoff_count += 1

                if allow or not is_below_cutoff:
                    filtered_results.append(chunk)
                    chunk_key = (
                        _safe_chunk_identifier(chunk.meta.get("chunk_id"))
                        or f"id:{id(chunk)}"
                    )
                    selected_chunk_keys.add(chunk_key)
                    if is_below_cutoff:
                        # These chunks are returned to the caller but still count as
                        # below-cutoff for telemetry and metrics purposes.
                        continue

                if is_below_cutoff and not allow:
                    below_cutoff_chunks.append(chunk)
                    filtered_out_details.append(
                        {
                            "chunk_id": _safe_chunk_identifier(
                                chunk.meta.get("chunk_id")
                            ),
                            "fused": _safe_float(fused_value),
                        }
                    )
            if below_cutoff_count > 0:
                metrics.RAG_QUERY_BELOW_CUTOFF_TOTAL.labels(tenant_id=tenant).inc(
                    float(below_cutoff_count)
                )
        else:
            filtered_results = [chunk for chunk, _ in results]
        if not selected_chunk_keys:
            selected_chunk_keys = {
                _safe_chunk_identifier(chunk.meta.get("chunk_id")) or f"id:{id(chunk)}"
                for chunk in filtered_results
            }
        try:
            logger.debug(
                "rag.hybrid.results.post_min_sim",
                extra={
                    "tenant_id": tenant,
                    "case_id": case_value,
                    "min_sim": min_sim_value,
                    "returned": len(filtered_results),
                    "filtered_out": filtered_out_details,
                    "kept": [
                        {
                            "chunk_id": _safe_chunk_identifier(
                                chunk.meta.get("chunk_id")
                            ),
                            "fused": _safe_float(chunk.meta.get("fused")),
                        }
                        for chunk in filtered_results
                    ],
                },
            )
        except Exception:
            pass
        fallback_promoted: List[Dict[str, object | None]] = []
        fallback_attempted = False
        # Only run the cutoff fallback when the trigram fallback has been applied.
        # This prevents vector-only queries from reintroducing candidates that were
        # explicitly filtered out by the min_sim threshold, which is required by
        # the hybrid search tests that expect an empty result set in that case.
        cutoff_fallback_enabled = fallback_limit_used_value is not None
        if (
            min_sim_value > 0.0
            and len(filtered_results) < top_k
            and results
            and cutoff_fallback_enabled
        ):
            fallback_attempted = True
            needed = top_k - len(filtered_results)
            cutoff_candidates = {
                (
                    _safe_chunk_identifier(chunk.meta.get("chunk_id"))
                    or f"id:{id(chunk)}"
                ): chunk
                for chunk in below_cutoff_chunks
            }
            for chunk, _ in results:
                if needed <= 0:
                    break
                chunk_key = (
                    _safe_chunk_identifier(chunk.meta.get("chunk_id"))
                    or f"id:{id(chunk)}"
                )
                if chunk_key in selected_chunk_keys:
                    continue
                if chunk_key not in cutoff_candidates:
                    continue
                chunk.meta["cutoff_fallback"] = True
                filtered_results.append(chunk)
                selected_chunk_keys.add(chunk_key)
                fallback_promoted.append(
                    {
                        "chunk_id": chunk_key,
                        "fused": _safe_float(chunk.meta.get("fused")),
                    }
                )
                needed -= 1
            if fallback_promoted:
                promoted_ids = {
                    entry.get("chunk_id")
                    for entry in fallback_promoted
                    if entry.get("chunk_id") is not None
                }
                if promoted_ids:
                    filtered_out_details = [
                        detail
                        for detail in filtered_out_details
                        if detail.get("chunk_id") not in promoted_ids
                    ]
        limited_results = filtered_results[:top_k]
        if fallback_attempted:
            try:
                logger.info(
                    "rag.hybrid.cutoff_fallback",
                    extra={
                        "tenant_id": tenant,
                        "case_id": case_value,
                        "requested_min_sim": min_sim_value,
                        "returned": len(limited_results),
                        "below_cutoff": below_cutoff_count,
                        "promoted": fallback_promoted,
                    },
                )
            except Exception:
                pass
        elif not limited_results and results and min_sim_value > 0.0:
            try:
                logger.info(
                    "rag.hybrid.cutoff_fallback",
                    extra={
                        "tenant_id": tenant,
                        "case_id": case_value,
                        "requested_min_sim": min_sim_value,
                        "returned": len(limited_results),
                        "below_cutoff": below_cutoff_count,
                        "promoted": [],
                    },
                )
            except Exception:
                pass

        try:
            top_fused = (
                float(limited_results[0].meta.get("fused", 0.0))
                if limited_results
                else 0.0
            )
            top_v = (
                float(limited_results[0].meta.get("vscore", 0.0))
                if limited_results
                else 0.0
            )
            top_l = (
                float(limited_results[0].meta.get("lscore", 0.0))
                if limited_results
                else 0.0
            )
        except Exception:
            top_fused = top_v = top_l = 0.0

        logger.info(
            "rag.hybrid.debug.after_cutoff",
            extra={
                "tenant_id": tenant,
                "case_id": case_value,
                "returned": len(limited_results),
                "top_fused": top_fused,
                "top_vscore": top_v,
                "top_lscore": top_l,
                "min_sim": min_sim_value,
                "alpha": alpha_value,
                "distance_score_mode": distance_score_mode,
            },
        )

        metrics.RAG_SEARCH_MS.observe(duration_ms)
        deleted_matches_blocked_value = 0
        if visibility_mode is Visibility.ACTIVE and total_without_filter is not None:
            deleted_matches_blocked_value = max(
                0,
                int(total_without_filter) - (len(vector_rows) + len(lexical_rows)),
            )

        logger.info(
            "RAG hybrid search executed: tenant=%s case=%s vector_candidates=%d lexical_candidates=%d fused_candidates=%d returned=%d deleted_blocked=%d duration_ms=%.2f",
            tenant,
            case_value,
            len(vector_rows),
            len(lexical_rows),
            fused_candidates,
            len(limited_results),
            deleted_matches_blocked_value,
            duration_ms,
        )

        return HybridSearchResult(
            chunks=limited_results,
            vector_candidates=len(vector_rows),
            lexical_candidates=len(lexical_rows),
            fused_candidates=fused_candidates,
            duration_ms=duration_ms,
            alpha=alpha_value,
            min_sim=min_sim_value,
            vec_limit=vec_limit_value,
            lex_limit=lex_limit_value,
            below_cutoff=below_cutoff_count,
            returned_after_cutoff=len(filtered_results),
            query_embedding_empty=query_embedding_empty,
            applied_trgm_limit=applied_trgm_limit_value,
            fallback_limit_used=fallback_limit_used_value,
            visibility=visibility_mode.value,
            deleted_matches_blocked=deleted_matches_blocked_value,
        )

    def fetch_parent_context(
        self,
        tenant_id: str,
        requests: Mapping[str, Iterable[str]],
    ) -> Dict[str, Dict[str, object]]:
        """Return parent node payloads for the requested document/parent IDs."""

        if not requests:
            return {}

        requested: Dict[uuid.UUID, set[str]] = {}
        for doc_id, parent_ids in requests.items():
            try:
                doc_uuid = uuid.UUID(str(doc_id))
            except (TypeError, ValueError):
                continue
            parent_set: set[str] = set()
            for parent_id in parent_ids:
                try:
                    text = str(parent_id).strip()
                except Exception:  # pragma: no cover - defensive
                    continue
                if text:
                    parent_set.add(text)
            if parent_set:
                requested[doc_uuid] = parent_set

        if not requested:
            return {}

        tenant_uuid = self._coerce_tenant_uuid(tenant_id)
        doc_ids = list(requested.keys())
        results: Dict[str, Dict[str, object]] = {}

        def _operation() -> Dict[str, Dict[str, object]]:
            with self._connection() as conn:
                with conn.cursor() as cur:
                    cur.execute(
                        """
                        SELECT id, metadata->'parent_nodes'
                        FROM documents
                        WHERE tenant_id = %s AND id = ANY(%s)
                        """,
                        (str(tenant_uuid), doc_ids),
                    )
                    rows = cur.fetchall()
            payload: Dict[str, Dict[str, object]] = {}
            for row_id, parent_payload in rows:
                requested_ids = requested.get(row_id)
                if not requested_ids:
                    continue
                if not isinstance(parent_payload, Mapping):
                    continue
                subset: Dict[str, object] = {}
                for parent_id in requested_ids:
                    node = parent_payload.get(parent_id)
                    if isinstance(node, Mapping):
                        subset[parent_id] = dict(node)
                    elif node is not None:
                        subset[parent_id] = node
                if subset:
                    payload[str(row_id)] = limit_parent_payload(subset)
            return payload

        try:
            results = self._run_with_retries(
                _operation, op_name="fetch_parent_context"
            )
        except Exception:  # pragma: no cover - defensive logging
            logger.exception(
                "rag.parents.lookup_failed",
                extra={
                    "tenant_id": tenant_id,
                    "doc_count": len(requested),
                },
            )
            return {}

        return results

    def health_check(self) -> bool:
        """Run a lightweight query to assert connectivity."""

        def _operation() -> bool:
            with self._connection() as conn:
                with conn.cursor() as cur:
                    cur.execute("SELECT 1")
                    cur.fetchone()
            return True

        return bool(self._run_with_retries(_operation, op_name="health_check"))

    def _group_by_document(self, chunks: Sequence[Chunk]) -> GroupedDocuments:
        grouped: GroupedDocuments = {}
        for chunk in chunks:
            # Accept legacy key "tenant" as an alias for "tenant_id" to retain
            # backwards compatibility with older call sites/tests.
            tenant_value = chunk.meta.get("tenant_id") or chunk.meta.get("tenant")
            doc_hash = str(chunk.meta.get("hash"))
            source = chunk.meta.get("source", "")
            external_id = chunk.meta.get("external_id")
            if tenant_value in {None, "", "None"}:
                raise ValueError("Chunk metadata must include tenant_id")
            if not doc_hash or doc_hash == "None":
                raise ValueError("Chunk metadata must include hash")
            if external_id in {None, "", "None"}:
                logger.warning(
                    "Chunk without external_id encountered; falling back to hash",
                    extra={"tenant_id": tenant_value, "hash": doc_hash},
                )
                external_id = doc_hash
            tenant_uuid = self._coerce_tenant_uuid(tenant_value)
            tenant = str(tenant_uuid)
            external_id_str = str(external_id)
            key = (tenant, external_id_str)
            if key not in grouped:
                grouped[key] = {
                    "id": uuid.uuid4(),
                    "tenant_id": tenant,
                    "external_id": external_id_str,
                    "hash": doc_hash,
                    "content_hash": doc_hash,
                    "source": source,
                    "metadata": {
                        k: v
                        for k, v in chunk.meta.items()
                        if k not in {"tenant_id", "tenant", "hash", "source"}
                    },
                    "chunks": [],
                    "parents": {},
                }
            chunk_meta = dict(chunk.meta)
            chunk_meta["tenant_id"] = tenant
            chunk_meta["external_id"] = external_id_str
            parents_map = grouped[key].get("parents")
            chunk_parents = chunk.parents
            if isinstance(parents_map, dict) and isinstance(chunk_parents, Mapping):
                limited_chunk_parents = limit_parent_payload(chunk_parents)
                for parent_id, parent_meta in limited_chunk_parents.items():
                    if parent_id not in parents_map:
                        parents_map[parent_id] = parent_meta
            grouped[key]["chunks"].append(
                Chunk(content=chunk.content, meta=chunk_meta, embedding=chunk.embedding)
            )
        return grouped

    def _compute_document_embedding(
        self, doc: Mapping[str, object]
    ) -> List[float] | None:
        chunks = doc.get("chunks", [])
        if not isinstance(chunks, Sequence):
            return None
        vectors: List[List[float]] = []
        dimension: int | None = None
        for chunk in chunks:
            embedding = getattr(chunk, "embedding", None)
            if embedding is None:
                continue
            try:
                floats = [float(value) for value in embedding]
            except (TypeError, ValueError):
                continue
            if not floats:
                continue
            if dimension is None:
                dimension = len(floats)
            if len(floats) != dimension:
                continue
            vectors.append(floats)
        if not vectors or dimension is None:
            return None
        aggregated = [0.0] * dimension
        for vec in vectors:
            for index, value in enumerate(vec):
                aggregated[index] += value
        count = float(len(vectors))
        if count <= 0:
            return None
        averaged = [value / count for value in aggregated]
        return _normalise_vector(averaged)

    def _find_near_duplicate(
        self,
        cur,
        tenant_uuid: uuid.UUID,
        vector: Sequence[float],
        *,
        external_id: str,
    ) -> Dict[str, object] | None:
        if not vector:
            return None
<<<<<<< HEAD
        normalised = _normalise_vector(vector)
        if normalised is None:
            logger.info(
                "ingestion.doc.near_duplicate_vector_unusable",
                extra={
                    "tenant_id": str(tenant_uuid),
                    "external_id": external_id,
                },
            )
            return None
        vector = normalised
=======
        if self._near_duplicate_operator_supported is False:
            return None
>>>>>>> 8f735ff0
        try:
            vector_str = self._format_vector(vector)
        except ValueError:
            try:
                vector_str = self._format_vector_lenient(vector)
            except Exception:
                return None
        index_kind = str(_get_setting("RAG_INDEX_KIND", "HNSW")).upper()
        try:
            operator = self._get_distance_operator(cur.connection, index_kind)
        except Exception as exc:  # pragma: no cover - defensive
            logger.warning(
                "ingestion.doc.near_duplicate_operator_missing",
                extra={
                    "tenant_id": str(tenant_uuid),
                    "index_kind": index_kind,
                    "error": str(exc),
                },
            )
            return None
<<<<<<< HEAD
        if not self._is_near_duplicate_operator_supported(index_kind, operator):
            logger.info(
                "ingestion.doc.near_duplicate_operator_disabled",
                extra={
                    "tenant_id": str(tenant_uuid),
                    "index_kind": index_kind,
                    "operator": operator,
                },
            )
            return None

=======
        if operator not in {"<=>", "<->"}:
            self._disable_near_duplicate_for_operator(
                index_kind=index_kind,
                operator=operator,
                tenant_uuid=tenant_uuid,
            )
            return None
        self._near_duplicate_operator_supported = True
>>>>>>> 8f735ff0
        query = sql.SQL(
            """
            SELECT d.id, d.external_id, (e.embedding {op} %s::vector) AS distance
            FROM documents d
            JOIN chunks c ON c.document_id = d.id
            JOIN embeddings e ON e.chunk_id = c.id
            WHERE d.tenant_id = %s
              AND d.deleted_at IS NULL
              AND d.external_id <> %s
            ORDER BY e.embedding {op} %s::vector ASC
            LIMIT %s
            """
        ).format(op=sql.SQL(operator))
        tenant_value = str(tenant_uuid)
        cur.execute(
            query,
            (
                vector_str,
                tenant_value,
                external_id,
                vector_str,
                self._near_duplicate_probe_limit,
            ),
        )
        rows = cur.fetchall()
        best: Dict[str, object] | None = None
        best_similarity = self._near_duplicate_threshold
        for row in rows:
            if not isinstance(row, Sequence) or len(row) < 3:
                continue
            candidate_id = row[0]
            candidate_external_id = row[1]
            distance_value = row[2]
            if candidate_external_id == external_id:
                continue
            try:
                distance = float(distance_value)
            except (TypeError, ValueError):
                continue
            if math.isnan(distance) or math.isinf(distance):
                continue
            similarity = self._distance_to_similarity(operator, distance)
            if similarity is None:
                self._disable_near_duplicate_for_operator(
                    index_kind=index_kind,
                    operator=operator,
                    tenant_uuid=tenant_uuid,
                )
                break
            if similarity < self._near_duplicate_threshold:
                continue
            try:
                candidate_uuid = (
                    candidate_id
                    if isinstance(candidate_id, uuid.UUID)
                    else uuid.UUID(str(candidate_id))
                )
            except (TypeError, ValueError):
                continue
            external_text = str(candidate_external_id)
            if similarity >= best_similarity:
                best_similarity = similarity
                best = {
                    "id": candidate_uuid,
                    "external_id": external_text,
                    "similarity": similarity,
                }
        return best

    def _ensure_documents(
        self,
        cur,
        grouped: GroupedDocuments,
    ) -> Tuple[Dict[DocumentKey, uuid.UUID], Dict[DocumentKey, str]]:  # type: ignore[no-untyped-def]
        document_ids: Dict[DocumentKey, uuid.UUID] = {}
        actions: Dict[DocumentKey, str] = {}
        for key, doc in grouped.items():
            tenant_uuid = self._coerce_tenant_uuid(doc["tenant_id"])
            external_id = str(doc["external_id"])
            content_hash = str(doc.get("content_hash", doc.get("hash", "")))
            storage_hash = self._compute_storage_hash(
                cur,
                tenant_uuid,
                content_hash,
                external_id,
            )
            doc["hash"] = storage_hash
            doc["content_hash"] = content_hash
            metadata_dict = dict(doc.get("metadata", {}))
            metadata_dict.setdefault("hash", content_hash)

            near_duplicate_details = None
            if self._near_duplicate_enabled:
                doc_embedding = self._compute_document_embedding(doc)
                if doc_embedding is not None:
                    near_duplicate_details = self._find_near_duplicate(
                        cur,
                        tenant_uuid,
                        doc_embedding,
                        external_id=external_id,
                    )
            if near_duplicate_details is not None:
                doc["near_duplicate_info"] = near_duplicate_details
                similarity = float(near_duplicate_details.get("similarity", 0.0))
                log_extra = {
                    "tenant_id": doc["tenant_id"],
                    "external_id": external_id,
                    "similarity": similarity,
                    "matched_external_id": near_duplicate_details.get("external_id"),
                }
                if self._near_duplicate_strategy == "skip":
                    actions[key] = "near_duplicate_skipped"
                    logger.info("ingestion.doc.near_duplicate_skipped", extra=log_extra)
                    continue
                if self._near_duplicate_strategy == "replace":
                    metadata_dict["near_duplicate_of"] = str(
                        near_duplicate_details.get("external_id")
                    )
                    metadata_dict["near_duplicate_similarity"] = similarity
                    metadata = Json(metadata_dict)
                    existing_id = near_duplicate_details["id"]
                    cur.execute(
                        """
                        UPDATE documents
                        SET external_id = %s,
                            source = %s,
                            hash = %s,
                            metadata = %s,
                            deleted_at = NULL
                        WHERE id = %s
                        """,
                        (
                            external_id,
                            doc["source"],
                            storage_hash,
                            metadata,
                            existing_id,
                        ),
                    )
                    document_ids[key] = existing_id
                    actions[key] = "near_duplicate_replaced"
                    doc["metadata"] = metadata_dict
                    doc["id"] = existing_id
                    logger.info(
                        "ingestion.doc.near_duplicate_replaced",
                        extra={**log_extra, "document_id": str(existing_id)},
                    )
                    continue

            parents_map = doc.get("parents")
            if isinstance(parents_map, Mapping) and parents_map:
                metadata_dict["parent_nodes"] = limit_parent_payload(parents_map)

            metadata = Json(metadata_dict)
            document_id = doc["id"]
            cur.execute(
                """
                INSERT INTO documents (id, tenant_id, external_id, source, hash, metadata)
                VALUES (%s, %s, %s, %s, %s, %s)
                ON CONFLICT (tenant_id, external_id) DO UPDATE
                SET source = EXCLUDED.source,
                    hash = EXCLUDED.hash,
                    metadata = EXCLUDED.metadata,
                    deleted_at = NULL
                WHERE documents.hash IS DISTINCT FROM EXCLUDED.hash
                    OR documents.metadata IS DISTINCT FROM EXCLUDED.metadata
                RETURNING id, hash
                """,
                (
                    document_id,
                    str(tenant_uuid),
                    external_id,
                    doc["source"],
                    storage_hash,
                    metadata,
                ),
            )
            upsert_result = cur.fetchone()
            if upsert_result:
                returned_id, _ = upsert_result
                document_ids[key] = returned_id
                if returned_id == document_id:
                    actions[key] = "inserted"
                else:
                    actions[key] = "replaced"
                continue

            # Conflict occurred but existing row already matched the payload. Re-read to
            # ensure we have the persisted identifiers for downstream actions.
            cur.execute(
                """
                SELECT id, hash
                FROM documents
                WHERE tenant_id = %s AND external_id = %s
                """,
                (str(tenant_uuid), external_id),
            )
            existing = cur.fetchone()
            if not existing:
                raise RuntimeError(
                    "Document upsert yielded no result but record is missing"
                )
            existing_id, _ = existing
            document_ids[key] = existing_id
            actions[key] = "skipped"
            logger.info(
                "Skipping unchanged document during upsert",
                extra={
                    "tenant_id": doc["tenant_id"],
                    "external_id": external_id,
                },
            )
        return document_ids, actions

    def _compute_storage_hash(
        self,
        cur,
        tenant_uuid: uuid.UUID,
        content_hash: str,
        external_id: str,
    ) -> str:
        if not content_hash:
            return content_hash
        tenant_value = str(tenant_uuid)
        cur.execute(
            """
            SELECT external_id
            FROM documents
            WHERE tenant_id = %s AND hash = %s
            LIMIT 1
            """,
            (tenant_value, content_hash),
        )
        existing = cur.fetchone()
        if existing:
            existing_external_id = existing[0]
            if existing_external_id and str(existing_external_id) != external_id:
                suffix = uuid.uuid5(uuid.NAMESPACE_URL, f"external:{external_id}")
                return f"{content_hash}:{suffix}"
        return content_hash

    def _coerce_tenant_uuid(self, tenant_id: object) -> uuid.UUID:
        """Return a UUID for ``tenant_id`` while keeping legacy IDs stable."""

        if isinstance(tenant_id, uuid.UUID):
            return tenant_id

        text = str(tenant_id or "").strip()
        if not text or text.lower() == "none":
            raise ValueError("Chunk metadata must include a tenant identifier")

        try:
            return uuid.UUID(text)
        except (TypeError, ValueError):
            normalised = text.lower()
            derived = uuid.uuid5(uuid.NAMESPACE_URL, f"tenant:{normalised}")
            logger.warning(
                "Mapped legacy tenant identifier to deterministic UUID",
                extra={
                    "tenant_id": text,
                    "normalised_tenant_id": normalised,
                    "derived_tenant_uuid": str(derived),
                },
            )
            return derived

    def _replace_chunks(
        self,
        cur,
        grouped: GroupedDocuments,
        document_ids: Dict[DocumentKey, uuid.UUID],
        doc_actions: Dict[DocumentKey, str],
    ) -> Tuple[int, Dict[DocumentKey, Dict[str, float]]]:  # type: ignore[no-untyped-def]
        chunk_insert_sql = """
            INSERT INTO chunks (id, document_id, ord, text, tokens, metadata)
            VALUES (%s, %s, %s, %s, %s, %s)
        """
        embedding_insert_sql = """
            INSERT INTO embeddings (id, chunk_id, embedding)
            VALUES (%s, %s, %s::vector)
            ON CONFLICT (chunk_id) DO UPDATE SET embedding = EXCLUDED.embedding
        """

        inserted = 0
        per_doc_stats: Dict[DocumentKey, Dict[str, float]] = {}
        for key, doc in grouped.items():
            action = doc_actions.get(key, "inserted")
            if action in {"skipped", "near_duplicate_skipped"}:
                per_doc_stats[key] = {"chunk_count": 0, "duration_ms": 0.0}
                continue
            document_id = document_ids[key]
            started = time.perf_counter()
            cur.execute(
                "DELETE FROM embeddings WHERE chunk_id IN (SELECT id FROM chunks WHERE document_id = %s)",
                (document_id,),
            )
            cur.execute("DELETE FROM chunks WHERE document_id = %s", (document_id,))

            chunk_rows = []
            embedding_rows = []
            chunk_count = 0
            for index, chunk in enumerate(doc["chunks"]):
                chunk_id = uuid.uuid4()
                embedding_values = chunk.embedding
                normalised_embedding = (
                    _normalise_vector(embedding_values)
                    if embedding_values is not None
                    else None
                )
                is_empty_embedding = normalised_embedding is None
                if is_empty_embedding:
                    metrics.RAG_EMBEDDINGS_EMPTY_TOTAL.inc()
                    logger.warning(
                        "embedding.empty",
                        extra={
                            "tenant_id": doc["tenant_id"],
                            "doc_id": str(document_id),
                            "chunk_id": str(chunk_id),
                            "source": doc.get("source"),
                        },
                    )
                tokens = self._estimate_tokens(chunk.content)
                chunk_rows.append(
                    (
                        chunk_id,
                        document_id,
                        index,
                        chunk.content,
                        tokens,
                        Json(dict(chunk.meta)),
                    )
                )
                chunk_count += 1
                if normalised_embedding is not None:
                    vector_value = self._format_vector(normalised_embedding)
                    embedding_rows.append((uuid.uuid4(), chunk_id, vector_value))

            if chunk_rows:
                cur.executemany(chunk_insert_sql, chunk_rows)
            if embedding_rows:
                cur.executemany(embedding_insert_sql, embedding_rows)
            inserted += chunk_count
            per_doc_stats[key] = {
                "chunk_count": float(chunk_count),
                "duration_ms": (time.perf_counter() - started) * 1000,
            }
        return inserted, per_doc_stats

    def _estimate_tokens(self, content: str) -> int:
        return max(1, len(content.split()))

    def _format_vector(self, values: Sequence[float]) -> str:
        expected_dim = get_embedding_dim()
        floats = [float(v) for v in values]
        if len(floats) != expected_dim:
            raise ValueError("Embedding dimension mismatch")
        return "[" + ",".join(f"{value:.6f}" for value in floats) + "]"

    def _format_vector_lenient(self, values: Sequence[float]) -> str:
        """Format a vector without enforcing provider dimension.

        This helper is used for query-time formatting only, to avoid turning a
        temporary dimension mismatch (e.g. during tests or provider changes)
        into a hard failure that would bypass the vector search entirely.
        """
        floats = [float(v) for v in values]
        return "[" + ",".join(f"{value:.6f}" for value in floats) + "]"

    def _embed_query(self, query: str) -> List[float]:
        client = get_embedding_client()
        normalised = normalise_text(query)
        text = normalised or ""
        started = time.perf_counter()
        result = client.embed([text])
        duration_ms = (time.perf_counter() - started) * 1000

        if not result.vectors:
            raise EmbeddingClientError("Embedding provider returned no vectors")
        vector = result.vectors[0]
        if not isinstance(vector, list):
            vector = list(vector)
        try:
            vector = [float(value) for value in vector]
        except (TypeError, ValueError) as exc:
            raise EmbeddingClientError(
                "Embedding vector contains non-numeric values"
            ) from exc
        try:
            expected_dim = client.dim()
        except EmbeddingClientError:
            expected_dim = len(vector)
        if len(vector) != expected_dim:
            raise EmbeddingClientError(
                "Embedding dimension mismatch between query and provider"
            )

        normalised_vector = _normalise_vector(vector)
        if normalised_vector is None:
            vector = [0.0 for _ in vector]
        else:
            vector = normalised_vector

        context = get_log_context()
        tenant_id = context.get("tenant")
        extra: Dict[str, object] = {
            "tenant_id": tenant_id or "-",
            "len_text": len(text),
            "model_name": result.model,
            "model_used": result.model_used,
            "duration_ms": duration_ms,
            "attempts": result.attempts,
        }
        timeout_s = result.timeout_s
        if timeout_s is not None:
            extra["timeout_s"] = timeout_s
        key_alias = context.get("key_alias")
        if key_alias:
            extra["key_alias"] = key_alias
        logger.info("rag.query.embed", extra=extra)
        return vector

    def _distance_to_score(self, distance: float) -> float:
        try:
            value = float(distance)
        except (TypeError, ValueError):
            return 0.0
        if math.isnan(value) or math.isinf(value):
            return 0.0
        if value < 0:
            value = 0.0
        return 1.0 / (1.0 + value)

    def _score_from_distance(
        self, distance: float | None, mode: str = "inverse"
    ) -> float:
        if distance is None:
            return 0.0
        if mode == "linear":
            try:
                value = float(distance)
            except (TypeError, ValueError):
                return 0.0
            if math.isnan(value) or math.isinf(value):
                return 0.0
            if value < 0:
                value = 0.0
            return max(0.0, min(1.0, 1.0 - value))
        return self._distance_to_score(distance)

    def _normalise_filter_value(self, value: object) -> str:
        if isinstance(value, bool):
            return "true" if value else "false"
        if isinstance(value, (int, float)):
            return str(value)
        if isinstance(value, uuid.UUID):
            return str(value)
        return str(value)

    def _run_with_retries(self, fn: Callable[[], T], *, op_name: str) -> T:
        """Execute ``fn`` with retry semantics and return its ``TypeVar`` result.

        The callable ``fn`` is invoked until it succeeds or the configured
        number of attempts is exhausted. Each retry waits ``attempt *
        self._retry_base_delay`` seconds, providing a linear backoff. Using the
        ``Callable[[], T]`` signature together with ``TypeVar('T')`` preserves
        the original return type (float, tuple, bool, ...), so callers receive
        the exact value produced by ``fn`` once it finally succeeds.
        """
        last_exc: Exception | None = None
        transient_errors = (
            OperationalError,
            DeadlockDetected,
            LockNotAvailable,
            UniqueViolation,
        )
        for attempt in range(1, self._retries + 1):
            try:
                return fn()
            except Exception as exc:  # pragma: no cover - requires failure injection
                last_exc = exc
                is_transient = isinstance(exc, transient_errors)
                is_fatal_override = bool(getattr(exc, "_rag_retry_fatal", False))
                is_pg_error = isinstance(exc, PsycopgError)

                if not is_transient and (is_pg_error or is_fatal_override):
                    logger.error(
                        "pgvector operation failed, aborting",
                        operation=op_name,
                        attempt=attempt,
                        exc_type=exc.__class__.__name__,
                        exc_message=str(exc),
                    )
                    raise

                logger.warning(
                    "pgvector operation failed, retrying",
                    operation=op_name,
                    attempt=attempt,
                    exc_type=exc.__class__.__name__,
                    exc_message=str(exc),
                )

                if attempt == self._retries:
                    raise

                metrics.RAG_RETRY_ATTEMPTS.labels(operation=op_name).inc()
                time.sleep(self._retry_base_delay * attempt)
        if last_exc is not None:  # pragma: no cover - defensive
            raise last_exc
        raise RuntimeError("retry loop exited without result")


def _parse_dsn_parameters(value: str) -> Dict[str, str]:
    """Return a mapping of DSN parameters parsed from ``value``.

    Uses :func:`psycopg2.extensions.parse_dsn` and falls back to building a
    canonical DSN via :func:`psycopg2.extensions.make_dsn` so URI-style strings
    (``postgresql://user:pass@host/db``) are also supported.
    """

    try:
        parsed = parse_dsn(value)
    except Exception:
        try:
            canonical = make_dsn(value)
        except Exception:
            canonical = None
        if not canonical:
            return {}
        try:
            parsed = parse_dsn(canonical)
        except Exception:
            return {}

    params: Dict[str, str] = {}
    for key, parsed_value in parsed.items():
        if parsed_value is None:
            continue
        params[str(key)] = str(parsed_value)
    return params


def _build_dsn_from_settings_dict(settings_dict: Mapping[str, object]) -> str | None:
    """Construct a DSN string from a Django ``settings_dict`` mapping."""

    engine = settings_dict.get("ENGINE")
    if engine and "postgres" not in str(engine).lower():
        return None

    key_mapping = {
        "NAME": "dbname",
        "USER": "user",
        "PASSWORD": "password",
        "HOST": "host",
        "PORT": "port",
    }
    params: Dict[str, str] = {}
    for settings_key, dsn_key in key_mapping.items():
        value = settings_dict.get(settings_key)
        if value in (None, ""):
            continue
        params[dsn_key] = str(value)

    options = settings_dict.get("OPTIONS")
    if isinstance(options, Mapping):
        for option_key, option_value in options.items():
            if option_value in (None, ""):
                continue
            params[str(option_key)] = str(option_value)

    if not params:
        return None

    try:
        return make_dsn(**params)
    except Exception:
        return None


def _resolve_django_dsn_if_available(*, dsn: str) -> str | None:
    """Return a Django-aware DSN when running inside a configured project."""

    try:  # pragma: no cover - guarded import
        from django.conf import settings  # type: ignore
        from django.db import DEFAULT_DB_ALIAS, connections  # type: ignore
    except Exception:  # pragma: no cover - Django not available
        return None

    if not getattr(settings, "configured", False):
        return None

    databases = getattr(settings, "DATABASES", None)
    if not isinstance(databases, Mapping):
        return None

    default_config = databases.get(DEFAULT_DB_ALIAS)
    if not isinstance(default_config, Mapping):
        return None

    env_params = _parse_dsn_parameters(dsn)
    env_dbname = env_params.get("dbname") or env_params.get("database")

    connection = connections[DEFAULT_DB_ALIAS]
    connection_settings = getattr(connection, "settings_dict", None)
    if not isinstance(connection_settings, Mapping):
        return None

    default_name = connection_settings.get("NAME") or default_config.get("NAME")
    if not default_name or not env_dbname:
        return None

    if str(env_dbname) != str(default_name):
        return None

    def _norm(value: object) -> str | None:
        if value in (None, ""):
            return None
        return str(value)

    comparison_keys = (
        ("host", "HOST"),
        ("port", "PORT"),
        ("user", "USER"),
        ("password", "PASSWORD"),
    )
    for dsn_key, settings_key in comparison_keys:
        env_value = _norm(env_params.get(dsn_key))
        if env_value is None:
            continue
        settings_value = _norm(connection_settings.get(settings_key))
        if settings_value is None or env_value != settings_value:
            return None

    rebuilt = _build_dsn_from_settings_dict(connection_settings)
    return rebuilt


_DEFAULT_CLIENT: Optional[VectorStore] = None


def _resolve_vector_schema() -> str:
    """Return the schema configured for the default vector store.

    The management commands rely on :func:`get_default_client` to run SQL
    statements such as index rebuilds. In multi-store setups we determine the
    schema according to the active default scope, honouring the ``default``
    flag used by :class:`~ai_core.rag.vector_store.VectorStoreRouter`.
    """

    for env_var in ("RAG_VECTOR_SCHEMA", "DEV_TENANT_SCHEMA"):
        schema_env = os.getenv(env_var)
        if schema_env:
            schema_env = schema_env.strip()
            if schema_env:
                return schema_env

    stores_config: Mapping[str, Mapping[str, object]] | None = None
    configured_default_scope: str | None = None
    try:  # pragma: no cover - requires Django settings
        from django.conf import settings  # type: ignore

        configured = getattr(settings, "RAG_VECTOR_STORES", None)
        if isinstance(configured, Mapping):
            stores_config = configured
        configured_default_scope = getattr(settings, "RAG_VECTOR_DEFAULT_SCOPE", None)
    except Exception:
        stores_config = None

    if stores_config:
        target_scope: str | None = None
        if configured_default_scope and configured_default_scope in stores_config:
            target_scope = configured_default_scope
        else:
            for scope_name, config in stores_config.items():
                if isinstance(config, Mapping) and config.get("default"):
                    target_scope = scope_name
                    break
        if target_scope is None:
            if "global" in stores_config:
                target_scope = "global"
            else:
                try:
                    target_scope = next(iter(stores_config))
                except StopIteration:  # pragma: no cover - defensive
                    target_scope = None
        if target_scope and target_scope in stores_config:
            config = stores_config[target_scope]
            schema_value = config.get("schema") if isinstance(config, Mapping) else None
            if schema_value:
                return str(schema_value)

    return "rag"


def get_default_schema() -> str:
    """Return the schema configured for the default :class:`PgVectorClient`."""

    return _resolve_vector_schema()


def get_default_client() -> PgVectorClient:
    global _DEFAULT_CLIENT
    if _DEFAULT_CLIENT is None:
        _DEFAULT_CLIENT = PgVectorClient.from_env(schema=_resolve_vector_schema())
    return cast(PgVectorClient, _DEFAULT_CLIENT)


def reset_default_client() -> None:
    global _DEFAULT_CLIENT
    if _DEFAULT_CLIENT is not None:
        _DEFAULT_CLIENT.close()
    _DEFAULT_CLIENT = None


atexit.register(reset_default_client)

try:  # pragma: no cover - celery optional
    from celery.signals import worker_shutdown
except Exception:  # pragma: no cover
    worker_shutdown = None
else:  # pragma: no cover - requires celery runtime

    @worker_shutdown.connect  # type: ignore[attr-defined]
    def _close_pgvector_pool(**_kwargs):
        reset_default_client()<|MERGE_RESOLUTION|>--- conflicted
+++ resolved
@@ -2684,7 +2684,6 @@
     ) -> Dict[str, object] | None:
         if not vector:
             return None
-<<<<<<< HEAD
         normalised = _normalise_vector(vector)
         if normalised is None:
             logger.info(
@@ -2696,10 +2695,8 @@
             )
             return None
         vector = normalised
-=======
         if self._near_duplicate_operator_supported is False:
             return None
->>>>>>> 8f735ff0
         try:
             vector_str = self._format_vector(vector)
         except ValueError:
@@ -2720,7 +2717,6 @@
                 },
             )
             return None
-<<<<<<< HEAD
         if not self._is_near_duplicate_operator_supported(index_kind, operator):
             logger.info(
                 "ingestion.doc.near_duplicate_operator_disabled",
@@ -2732,7 +2728,6 @@
             )
             return None
 
-=======
         if operator not in {"<=>", "<->"}:
             self._disable_near_duplicate_for_operator(
                 index_kind=index_kind,
@@ -2741,7 +2736,6 @@
             )
             return None
         self._near_duplicate_operator_supported = True
->>>>>>> 8f735ff0
         query = sql.SQL(
             """
             SELECT d.id, d.external_id, (e.embedding {op} %s::vector) AS distance
