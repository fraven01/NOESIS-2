--- conflicted
+++ resolved
@@ -483,13 +483,10 @@
 
     _ROW_SHAPE_WARNINGS: ClassVar[set[Tuple[str, int]]] = set()
     _NEAR_DUPLICATE_OPERATOR_WARNINGS: ClassVar[set[str]] = set()
-<<<<<<< HEAD
     _LOGGED_STATEMENT_SCHEMAS: ClassVar[set[str]] = set()
     _CHUNK_INSERT_STATEMENT_NAME = "rag.chunks.bulk_insert"
     _EMBEDDING_UPSERT_STATEMENT_NAME = "rag.embeddings.bulk_upsert"
-=======
     _NEAR_DUPLICATE_PARSE_FALLBACK_LOGGED: ClassVar[bool] = False
->>>>>>> 6c6310bb
 
     def __init__(
         self,
