from __future__ import annotations

import atexit
import json
import math
import os
import threading
import time
import uuid
from contextlib import contextmanager
from dataclasses import dataclass
from typing import (
    Callable,
    ClassVar,
    Dict,
    Iterable,
    List,
    Mapping,
    Optional,
    Sequence,
    Tuple,
    TypeVar,
    cast,
)

from psycopg2 import Error as PsycopgError, sql
from psycopg2.extras import Json, register_default_jsonb
from psycopg2.pool import SimpleConnectionPool

from common.logging import get_logger
from ai_core.rag.vector_store import VectorStore
from .normalization import normalise_text, normalise_text_db

from . import metrics
from .filters import strict_match
from .schemas import Chunk

# Ensure jsonb columns are decoded into Python dictionaries
register_default_jsonb(loads=json.loads, globally=True)

logger = get_logger(__name__)


# Welche Filter-Schlüssel sind erlaubt und worauf mappen sie?
# - "chunk_meta": JSONB c.metadata ->> '<key>'
# - "document_hash": Spalte d.hash
# - "document_id":  Spalte d.id::text
SUPPORTED_METADATA_FILTERS = {
    "case": "chunk_meta",
    "source": "chunk_meta",
    "doctype": "chunk_meta",
    "published": "chunk_meta",
    "hash": "document_hash",
    "id": "document_id",
    "external_id": "document_external_id",
}


FALLBACK_STATEMENT_TIMEOUT_MS = 15000
FALLBACK_RETRY_ATTEMPTS = 3
FALLBACK_RETRY_BASE_DELAY_MS = 50
EMBEDDING_DIM = int(os.getenv("RAG_EMBEDDING_DIM", "1536"))
_ZERO_EPSILON = 1e-12


def _is_effectively_zero_vector(values: Sequence[float] | None) -> bool:
    if not values:
        return True
    try:
        norm_sq = math.fsum(float(value) * float(value) for value in values)
    except (TypeError, ValueError):
        return True
    return norm_sq <= _ZERO_EPSILON


def _coerce_env_value(
    value: str,
    default: float | int | str,
) -> tuple[bool, float | int | str]:
    """Coerce ``value`` from environment to the type of ``default``."""

    try:
        if isinstance(default, bool):  # pragma: no cover - defensive
            return True, type(default)(value)  # type: ignore[call-arg]
        if isinstance(default, int) and not isinstance(default, bool):
            return True, int(value)
        if isinstance(default, float):
            return True, float(value)
        if isinstance(default, str):
            return True, value
    except (TypeError, ValueError):
        return False, default
    return False, default


def _get_setting(name: str, default: float | int | str) -> float | int | str:
    env_value = os.getenv(name)
    if env_value is not None:
        success, coerced = _coerce_env_value(env_value, default)
        if success:
            return coerced
    try:  # pragma: no cover - requires Django settings
        from django.conf import settings  # type: ignore

        return cast(float | int | str, getattr(settings, name, default))
    except Exception:
        return default


DocumentKey = Tuple[str, str]
GroupedDocuments = Dict[DocumentKey, Dict[str, object]]
T = TypeVar("T")


@dataclass
class HybridSearchResult:
    chunks: List[Chunk]
    vector_candidates: int
    lexical_candidates: int
    fused_candidates: int
    duration_ms: float
    alpha: float
    min_sim: float
    vec_limit: int
    lex_limit: int
    below_cutoff: int = 0
    returned_after_cutoff: int = 0
    query_embedding_empty: bool = False
    applied_trgm_limit: float | None = None
    fallback_limit_used: float | None = None


class UpsertResult(int):
    """Integer-compatible return type carrying per-document ingestion metadata."""

    def __new__(
        cls, written: int, documents: List[Dict[str, object]]
    ) -> "UpsertResult":
        obj = int.__new__(cls, written)
        obj._documents = documents
        return obj

    @property
    def documents(self) -> List[Dict[str, object]]:
        return list(self._documents)


class PgVectorClient:
    """pgvector-backed client for chunk storage and retrieval."""

    _ROW_SHAPE_WARNINGS: ClassVar[set[Tuple[str, int]]] = set()

    def __init__(
        self,
        dsn: str,
        *,
        schema: str = "rag",
        minconn: int = 1,
        maxconn: int = 5,
        statement_timeout_ms: Optional[int] = None,
        retries: Optional[int] = None,
        retry_base_delay_ms: Optional[int] = None,
    ) -> None:
        if minconn < 1 or maxconn < minconn:
            raise ValueError("Invalid connection pool configuration")
        self._schema = schema
        env_timeout = int(
            os.getenv("RAG_STATEMENT_TIMEOUT_MS", str(FALLBACK_STATEMENT_TIMEOUT_MS))
        )
        env_retries = int(os.getenv("RAG_RETRY_ATTEMPTS", str(FALLBACK_RETRY_ATTEMPTS)))
        env_retry_delay = int(
            os.getenv("RAG_RETRY_BASE_DELAY_MS", str(FALLBACK_RETRY_BASE_DELAY_MS))
        )
        timeout_value = (
            statement_timeout_ms if statement_timeout_ms is not None else env_timeout
        )
        retries_value = retries if retries is not None else env_retries
        retry_delay_value = (
            retry_base_delay_ms if retry_base_delay_ms is not None else env_retry_delay
        )
        self._statement_timeout_ms = timeout_value
        self._pool = SimpleConnectionPool(minconn, maxconn, dsn)
        self._prepare_lock = threading.Lock()
        self._indexes_ready = False
        self._retries = max(1, retries_value)
        self._retry_base_delay = max(0, retry_delay_value) / 1000.0

    @classmethod
    def from_env(
        cls,
        *,
        env_var: str = "RAG_DATABASE_URL",
        fallback_env_var: str = "DATABASE_URL",
        **kwargs: object,
    ) -> "PgVectorClient":
        dsn = os.getenv(env_var) or os.getenv(fallback_env_var)
        if not dsn:
            raise RuntimeError(
                f"Neither {env_var} nor {fallback_env_var} is set; cannot initialise PgVectorClient"
            )
        return cls(dsn, **kwargs)

    def close(self) -> None:
        """Close all pooled connections."""

        self._pool.closeall()

    @staticmethod
    def _normalise_result_row(
        row: Sequence[object], *, kind: str
    ) -> Tuple[object, object, Mapping[str, object], object, object, float]:
        row_tuple = tuple(row)
        length = len(row_tuple)
        if length != 6:
            key = (kind, length)
            if key not in PgVectorClient._ROW_SHAPE_WARNINGS:
                logger.warning(
                    "rag.hybrid.row_shape_mismatch",
                    kind=kind,
                    row_len=length,
                )
                PgVectorClient._ROW_SHAPE_WARNINGS.add(key)
        padded_list: List[object] = list((row_tuple + (None,) * 6)[:6])

        metadata_value = padded_list[2]
        metadata_dict: Dict[str, object]
        if isinstance(metadata_value, Mapping):
            metadata_dict = dict(metadata_value)
        elif isinstance(metadata_value, Sequence) and not isinstance(
            metadata_value, (str, bytes)
        ):
            try:
                metadata_dict = dict(metadata_value)  # type: ignore[arg-type]
            except Exception:
                metadata_dict = {}
        elif metadata_value is None:
            metadata_dict = {}
        else:
            metadata_dict = {}
        padded_list[2] = metadata_dict

        score_value = padded_list[5]
        fallback = 1.0 if kind == "vector" else 0.0
        try:
            score_float = float(score_value) if score_value is not None else fallback
        except (TypeError, ValueError):
            score_float = fallback
        if math.isnan(score_float) or math.isinf(score_float):
            score_float = fallback
        padded_list[5] = score_float

        return cast(
            Tuple[object, object, Mapping[str, object], object, object, float],
            tuple(padded_list),
        )

    @contextmanager
    def _connection(self):  # type: ignore[no-untyped-def]
        conn = self._pool.getconn()
        try:
            self._prepare_connection(conn)
            yield conn
        finally:
            self._pool.putconn(conn)

    def _prepare_connection(self, conn) -> None:  # type: ignore[no-untyped-def]
        with conn.cursor() as cur:
            cur.execute(
                sql.SQL("SET search_path TO {}, public").format(
                    sql.Identifier(self._schema)
                )
            )
        if self._indexes_ready:
            return
        with self._prepare_lock:
            if self._indexes_ready:
                return
            self._indexes_ready = True

    def _restore_session_after_rollback(self, cur) -> None:  # type: ignore[no-untyped-def]
        """Re-apply session level settings after a transaction rollback."""

        try:
            cur.execute(
                sql.SQL("SET search_path TO {}, public").format(
                    sql.Identifier(self._schema)
                )
            )
        except Exception as exc:  # pragma: no cover - defensive
            logger.warning(
                "rag.hybrid.search_path_restore_failed",
                extra={"schema": self._schema, "error": str(exc)},
            )
        try:
            cur.execute(
                "SET LOCAL statement_timeout = %s",
                (str(self._statement_timeout_ms),),
            )
        except Exception as exc:  # pragma: no cover - defensive
            logger.warning(
                "rag.hybrid.statement_timeout_restore_failed",
                extra={
                    "timeout_ms": self._statement_timeout_ms,
                    "error": str(exc),
                },
            )

    def upsert_chunks(self, chunks: Iterable[Chunk]) -> int:
        chunk_list = list(chunks)
        if not chunk_list:
            logger.info("Skipping vector upsert because no chunks were provided")
            return 0

        grouped = self._group_by_document(chunk_list)
        tenants = sorted({key[0] for key in grouped})
        inserted_chunks = 0
        doc_actions: Dict[DocumentKey, str] = {}
        per_doc_timings: Dict[DocumentKey, Dict[str, float]] = {}

        def _operation() -> float:
            started = time.perf_counter()
            nonlocal inserted_chunks, doc_actions, per_doc_timings
            with self._connection() as conn:
                try:
                    with conn.cursor() as cur:
                        cur.execute(
                            "SET LOCAL statement_timeout = %s",
                            (str(self._statement_timeout_ms),),
                        )
                        document_ids, doc_actions = self._ensure_documents(cur, grouped)
                        inserted_chunks, per_doc_timings = self._replace_chunks(
                            cur, grouped, document_ids, doc_actions
                        )
                    conn.commit()
                except Exception:
                    conn.rollback()
                    raise
            return (time.perf_counter() - started) * 1000

        duration_ms = self._run_with_retries(_operation, op_name="upsert_chunks")

        skipped_documents = sum(
            1 for action in doc_actions.values() if action == "skipped"
        )
        metrics.RAG_UPSERT_CHUNKS.inc(inserted_chunks)
        documents_info: List[Dict[str, object]] = []
        for key, doc in grouped.items():
            tenant_id, external_id = key
            action = doc_actions.get(key, "inserted")
            stats = per_doc_timings.get(
                key,
                {
                    "chunk_count": len(doc.get("chunks", [])),
                    "duration_ms": 0.0,
                },
            )
            chunk_count = int(stats.get("chunk_count", 0))
            duration = float(stats.get("duration_ms", 0.0))
            doc_payload = {
                "tenant": tenant_id,
                "external_id": external_id,
                "content_hash": doc.get("content_hash"),
                "action": action,
                "chunk_count": chunk_count,
                "duration_ms": duration,
            }
            documents_info.append(doc_payload)
            logger.info("ingestion.doc.result", extra=doc_payload)
            if action == "inserted":
                metrics.INGESTION_DOCS_INSERTED.inc()
            elif action == "replaced":
                metrics.INGESTION_DOCS_REPLACED.inc()
            else:
                metrics.INGESTION_DOCS_SKIPPED.inc()
            if action in {"inserted", "replaced"} and chunk_count:
                metrics.INGESTION_CHUNKS_WRITTEN.inc(float(chunk_count))
        logger.info(
            "RAG upsert completed: chunks=%d documents=%d tenants=%s skipped=%d duration_ms=%.2f",
            inserted_chunks,
            len(grouped),
            tenants,
            skipped_documents,
            duration_ms,
        )
        return UpsertResult(inserted_chunks, documents_info)

    def search(
        self,
        query: str,
        tenant_id: str,
        *,
        case_id: str | None = None,
        top_k: int = 5,
        filters: Mapping[str, object | None] | None = None,
    ) -> List[Chunk]:
        result = self.hybrid_search(
            query,
            tenant_id,
            case_id=case_id,
            top_k=top_k,
            filters=filters,
        )
        return result.chunks

    def hybrid_search(
        self,
        query: str,
        tenant_id: str,
        *,
        case_id: str | None = None,
        top_k: int = 5,
        filters: Mapping[str, object | None] | None = None,
        alpha: float | None = None,
        min_sim: float | None = None,
        vec_limit: int | None = None,
        lex_limit: int | None = None,
        trgm_limit: float | None = None,
        trgm_threshold: float | None = None,
    ) -> HybridSearchResult:
        """Execute hybrid vector/lexical retrieval for ``query``.

        The pg_trgm similarity threshold is applied per-connection via
        ``SELECT set_limit`` immediately before running the trigram ``%``
        operator to ensure consistent lexical matching behaviour.
        """
        top_k = min(max(1, top_k), 10)
        tenant_uuid = self._coerce_tenant_uuid(tenant_id)
        tenant = str(tenant_uuid)
        normalized_filters: Dict[str, object | None] = {}
        if filters:
            normalized_filters = {
                key: (
                    value
                    if not (isinstance(value, str) and value == "")
                    and value is not None
                    else None
                )
                for key, value in filters.items()
            }
        case_value: Optional[str]
        if case_id not in {None, ""}:
            case_value = case_id
        else:
            case_value = normalized_filters.get("case")
        if case_value is not None:
            case_value = str(case_value)
        normalized_filters["tenant"] = tenant
        normalized_filters["case"] = case_value
        metadata_filters = [
            (key, value)
            for key, value in normalized_filters.items()
            if key not in {"tenant"}
            and value is not None
            and key in SUPPORTED_METADATA_FILTERS
        ]
        filter_debug: Dict[str, object | None] = {"tenant": "<set>"}
        for key, value in normalized_filters.items():
            if key == "tenant":
                continue
            filter_debug[key] = (
                "<set>"
                if value is not None and key in SUPPORTED_METADATA_FILTERS
                else None
            )
        alpha_value = float(
            alpha if alpha is not None else _get_setting("RAG_HYBRID_ALPHA", 0.7)
        )
        min_sim_value = float(
            min_sim if min_sim is not None else _get_setting("RAG_MIN_SIM", 0.15)
        )
        # Determine requested/effective trigram similarity limit
        default_trgm_limit = float(_get_setting("RAG_TRGM_LIMIT", 0.30))
        requested_trgm_limit: float | None
        if trgm_limit is not None:
            try:
                requested_trgm_limit = float(trgm_limit)
            except (TypeError, ValueError):
                requested_trgm_limit = None
        elif trgm_threshold is not None:
            try:
                requested_trgm_limit = float(trgm_threshold)
            except (TypeError, ValueError):
                requested_trgm_limit = None
        else:
            requested_trgm_limit = None
        effective_trgm_limit = (
            requested_trgm_limit
            if requested_trgm_limit is not None
            else default_trgm_limit
        )
        trgm_limit_value = max(0.0, float(effective_trgm_limit))
        distance_score_mode = str(
            _get_setting("RAG_DISTANCE_SCORE_MODE", "inverse")
        ).lower()
        if distance_score_mode not in {"inverse", "linear"}:
            distance_score_mode = "inverse"
        vec_limit_value = max(top_k, int(vec_limit if vec_limit is not None else 50))
        lex_limit_value = max(top_k, int(lex_limit if lex_limit is not None else 50))
        query_norm = normalise_text(query)
        query_db_norm = normalise_text_db(query)
        raw_vec = self._embed_query(query_norm)
        is_zero_vec = True
        if raw_vec is not None:
            for value in raw_vec:
                try:
                    if abs(float(value)) > 1e-12:
                        is_zero_vec = False
                        break
                except (TypeError, ValueError):
                    continue
        query_vec: Optional[str] = None
        if raw_vec is not None and not is_zero_vec:
            query_vec = self._format_vector(raw_vec)
        query_embedding_empty = bool(is_zero_vec)
        if query_embedding_empty:
            metrics.RAG_QUERY_EMPTY_VEC_TOTAL.labels(tenant=tenant).inc()
            logger.info(
                "rag.hybrid.null_embedding",
                alpha=alpha_value,
                tenant=tenant,
                case=case_value,
            )
        index_kind = str(_get_setting("RAG_INDEX_KIND", "HNSW")).upper()
        ef_search = int(_get_setting("RAG_HNSW_EF_SEARCH", 80))
        probes = int(_get_setting("RAG_IVF_PROBES", 64))

        logger.debug(
            "RAG hybrid search inputs: tenant=%s top_k=%d vec_limit=%d lex_limit=%d filters=%s",
            tenant,
            top_k,
            vec_limit_value,
            lex_limit_value,
            filter_debug,
        )

        where_clauses = ["d.tenant_id::text = %s"]
        where_params: List[object] = [tenant]
        for key, value in metadata_filters:
            kind = SUPPORTED_METADATA_FILTERS[key]
            normalised = self._normalise_filter_value(value)
            if kind == "chunk_meta":
                where_clauses.append("c.metadata ->> %s = %s")
                where_params.extend([key, normalised])
            elif kind == "document_hash":
                where_clauses.append("(d.hash = %s OR d.metadata ->> 'hash' = %s)")
                where_params.extend([normalised, normalised])
            elif kind == "document_id":
                where_clauses.append("d.id::text = %s")
                where_params.append(normalised)
            elif kind == "document_external_id":
                where_clauses.append("d.external_id = %s")
                where_params.append(normalised)
        where_sql = "\n          AND ".join(where_clauses)

        applied_trgm_limit_value: Optional[float] = None
        fallback_limit_used_value: Optional[float] = None
        fallback_tried_limits: List[float] = []

        def _operation() -> Tuple[List[tuple], List[tuple], float]:
            nonlocal applied_trgm_limit_value
            nonlocal fallback_limit_used_value
            nonlocal fallback_tried_limits
            started = time.perf_counter()
            vector_rows: List[tuple] = []
            lexical_rows: List[tuple] = []
            fallback_tried_limits = []
            fallback_limit_used_value = None
            with self._connection() as conn:
                if query_vec is not None:
                    try:
                        with conn.cursor() as cur:
                            cur.execute(
                                "SET LOCAL statement_timeout = %s",
                                (str(self._statement_timeout_ms),),
                            )
                            if index_kind == "HNSW":
                                cur.execute(
                                    "SET LOCAL hnsw.ef_search = %s",
                                    (str(ef_search),),
                                )
                            elif index_kind == "IVFFLAT":
                                cur.execute(
                                    "SET LOCAL ivfflat.probes = %s",
                                    (str(probes),),
                                )
                            vector_sql = f"""
                                SELECT
                                    c.id,
                                    c.text,
                                    c.metadata,
                                    d.hash,
                                    d.id,
                                    e.embedding <=> %s::vector AS distance
                                FROM embeddings e
                                JOIN chunks c ON e.chunk_id = c.id
                                JOIN documents d ON c.document_id = d.id
                                WHERE {where_sql}
                                ORDER BY distance
                                LIMIT %s
                            """
                            cur.execute(
                                vector_sql, (query_vec, *where_params, vec_limit_value)
                            )
                            vector_rows = cur.fetchall()
                            try:
                                logger.warning(
                                    "rag.debug.rows.vector",
                                    extra={
                                        "count": len(vector_rows),
                                        "first_len": (
                                            len(vector_rows[0]) if vector_rows else 0
                                        ),
                                    },
                                )
                            except Exception:
                                pass
                    except Exception as exc:
                        vector_rows = []
                        try:
                            conn.rollback()
                        except Exception:  # pragma: no cover - defensive
                            pass
                        logger.warning(
                            "rag.hybrid.vector_query_failed",
                            extra={
                                "tenant": tenant,
                                "case": case_value,
                                "error": str(exc),
                            },
                        )

                try:
                    with conn.cursor() as cur:
                        cur.execute(
                            "SET LOCAL statement_timeout = %s",
                            (str(self._statement_timeout_ms),),
                        )
                        logger.info(
                            "rag.pgtrgm.limit",
                            requested=requested_trgm_limit,
                            effective=trgm_limit_value,
                        )

                        def _fetch_show_limit_value() -> float | None:
                            try:
                                cur.execute("SELECT show_limit()")
                            except Exception:
                                return None
                            current = cur.fetchone()
                            if (
                                current
                                and isinstance(current, Sequence)
                                and len(current) > 0
                                and current[0] is not None
                            ):
                                try:
                                    return float(current[0])
                                except (TypeError, ValueError):
                                    return None
                            return None

                        applied_trgm_limit: float | None = None
                        try:
                            cur.execute(
                                "SELECT set_limit(%s::float4)",
                                (float(trgm_limit_value),),
                            )
                            applied_trgm_limit = _fetch_show_limit_value()
                        except Exception as exc:  # pragma: no cover - defensive
                            logger.warning(
                                "rag.pgtrgm.limit.error",
                                requested=requested_trgm_limit,
                                exc_type=exc.__class__.__name__,
                                error=str(exc),
                            )
                            applied_trgm_limit = None
                        applied_trgm_limit_value = applied_trgm_limit

                        lexical_rows_local: List[tuple] = []
                        fallback_requires_rollback = False
                        lexical_sql = f"""
                            SELECT
                                c.id,
                                c.text,
                                c.metadata,
                                d.hash,
                                d.id,
                                similarity(c.text_norm, %s) AS lscore
                            FROM chunks c
                            JOIN documents d ON c.document_id = d.id
                            WHERE {where_sql}
                              AND c.text_norm % %s
                            ORDER BY lscore DESC
                            LIMIT %s
                        """
                        fallback_requested = requested_trgm_limit is not None
                        should_run_fallback = False
                        if query_db_norm.strip():
                            try:
                                cur.execute(
                                    lexical_sql,
                                    (
                                        query_db_norm,
                                        *where_params,
                                        query_db_norm,
                                        lex_limit_value,
                                    ),
                                )
                                lexical_rows_local = cur.fetchall()
                                try:
                                    logger.warning(
                                        "rag.debug.rows.lexical",
                                        extra={
                                            "count": len(lexical_rows_local),
                                            "first_len": (
                                                len(lexical_rows_local[0])
                                                if lexical_rows_local
                                                else 0
                                            ),
                                        },
                                    )
                                except Exception:
                                    pass
                                if lexical_rows_local and not should_run_fallback:
                                    # Guard against inconsistent similarity scores.
                                    # The trigram operator should never return rows
                                    # whose lscore falls below the currently applied
                                    # pg_trgm limit. However, unit tests using
                                    # `FakeCursor` can simulate this scenario when
                                    # they expect the client to fall back to the
                                    # explicit similarity path. Detect this edge
                                    # case and force the fallback execution so the
                                    # behaviour matches production semantics.
                                    invalid_lscore = False
                                    limit_threshold: float | None = None
                                    if applied_trgm_limit is not None:
                                        try:
                                            limit_threshold = float(applied_trgm_limit)
                                        except (TypeError, ValueError):
                                            limit_threshold = None
                                    if limit_threshold is not None:
                                        for row in lexical_rows_local:
                                            if not isinstance(row, Sequence) or not row:
                                                continue
                                            score = row[-1]
                                            if score is None:
                                                continue
                                            try:
                                                score_value = float(score)
                                            except (TypeError, ValueError):
                                                continue
                                            if score_value < limit_threshold - 1e-6:
                                                invalid_lscore = True
                                                break
                                    if invalid_lscore:
                                        should_run_fallback = True
                            except Exception as exc:
                                if isinstance(
                                    exc, (IndexError, ValueError, PsycopgError)
                                ):
                                    should_run_fallback = True
                                    fallback_requires_rollback = True
                                    lexical_rows_local = []
                                    logger.warning(
                                        "rag.hybrid.lexical_primary_failed",
                                        extra={
                                            "tenant": tenant,
                                            "case": case_value,
                                            "error": str(exc),
                                        },
                                    )
                                else:
                                    raise
                            if not lexical_rows_local and not should_run_fallback:
                                if fallback_requested:
                                    should_run_fallback = True
                                elif (
                                    applied_trgm_limit is None
                                    or applied_trgm_limit > 0.1
                                ):
                                    should_run_fallback = True
                            if should_run_fallback:
                                if fallback_requires_rollback:
                                    try:
                                        conn.rollback()
                                    except Exception:  # pragma: no cover - defensive
                                        pass
                                    else:
                                        self._restore_session_after_rollback(cur)
                                logger.info(
                                    "rag.hybrid.trgm_no_match",
                                    extra={
                                        "tenant": tenant,
                                        "case": case_value,
                                        "trgm_limit": trgm_limit_value,
                                        "applied_trgm_limit": applied_trgm_limit,
                                        "fallback": True,
                                    },
                                )
                                fallback_lexical_sql = f"""
                                    SELECT
                                        c.id,
                                        c.text,
                                        c.metadata,
                                        d.hash,
                                        d.id,
                                        similarity(c.text_norm, %s) AS lscore
                                    FROM chunks c
                                    JOIN documents d ON c.document_id = d.id
                                    WHERE {where_sql}
                                      AND similarity(c.text_norm, %s) >= %s
                                    ORDER BY lscore DESC
                                    LIMIT %s
                                """
                                base_limits: List[float] = []
                                if fallback_requested and (
                                    requested_trgm_limit is not None
                                ):
                                    base_limits.append(float(requested_trgm_limit))
                                if applied_trgm_limit is not None:
                                    base_limits.append(float(applied_trgm_limit))
                                else:
                                    base_limits.append(min(trgm_limit_value, 0.10))
                                base_limits.extend(
                                    [
                                        min(trgm_limit_value, 0.10),
                                        0.08,
                                        0.06,
                                        0.05,
                                        0.04,
                                        0.03,
                                        0.02,
                                        0.01,
                                        0.0,
                                    ]
                                )
                                fallback_limits: List[float] = []
                                for limit in base_limits:
                                    try:
                                        limit_value = float(limit)
                                    except (TypeError, ValueError):
                                        continue
                                    limit_value = max(0.0, limit_value)
                                    if limit_value not in fallback_limits:
                                        fallback_limits.append(limit_value)
                                fallback_floor = min(trgm_limit_value, 0.05)
                                if (
                                    fallback_requested
                                    and requested_trgm_limit is not None
                                ):
                                    try:
                                        fallback_floor = max(
                                            0.0, float(requested_trgm_limit)
                                        )
                                    except (TypeError, ValueError):
                                        fallback_floor = fallback_floor
                                picked_limit: float | None = None
                                last_attempt_rows: List[tuple] = []
                                best_rows: List[tuple] = []
                                best_limit: float | None = None
                                for limit_value in fallback_limits:
                                    fallback_tried_limits.append(limit_value)
                                    cur.execute(
                                        fallback_lexical_sql,
                                        (
                                            query_db_norm,
                                            *where_params,
                                            query_db_norm,
                                            limit_value,
                                            lex_limit_value,
                                        ),
                                    )
                                    attempt_rows = cur.fetchall()
                                    last_attempt_rows = list(attempt_rows)
                                    try:
                                        logger.warning(
                                            "rag.debug.rows.lexical",
                                            extra={
                                                "count": len(attempt_rows),
                                                "first_len": (
                                                    len(attempt_rows[0])
                                                    if attempt_rows
                                                    else 0
                                                ),
                                            },
                                        )
                                    except Exception:
                                        pass
                                    if attempt_rows:
                                        lexical_rows_local = attempt_rows
                                        best_rows = attempt_rows
                                        best_limit = limit_value
                                        if limit_value <= fallback_floor + 1e-9:
                                            picked_limit = limit_value
                                            break
                                else:
                                    if best_rows:
                                        lexical_rows_local = best_rows
                                        picked_limit = best_limit
                                    else:
                                        lexical_rows_local = last_attempt_rows
                                if picked_limit is None and best_limit is not None:
                                    picked_limit = best_limit
                                fallback_limit_used_value = picked_limit
                                if (
                                    picked_limit is not None
                                    and requested_trgm_limit is None
                                    and (
                                        applied_trgm_limit is None
                                        or picked_limit < applied_trgm_limit - 1e-9
                                    )
                                ):
                                    try:
                                        cur.execute(
                                            "SELECT set_limit(%s::float4)",
                                            (float(picked_limit),),
                                        )
                                        reapplied_limit = _fetch_show_limit_value()
                                    except Exception:
                                        reapplied_limit = None
                                    if reapplied_limit is not None:
                                        applied_trgm_limit = reapplied_limit
                                logger.info(
                                    "rag.hybrid.trgm_fallback_applied",
                                    tenant=tenant,
                                    case=case_value,
                                    tried_limits=list(fallback_tried_limits),
                                    picked_limit=picked_limit,
                                    count=len(lexical_rows_local),
                                )
                        # Ensure the locally fetched lexical rows are propagated
                        # to the outer scope so they are counted/fused later.
                        lexical_rows = lexical_rows_local
                        logger.info(
                            "rag.pgtrgm.limit.applied",
                            requested=requested_trgm_limit,
                            applied=applied_trgm_limit,
                        )
                        applied_trgm_limit_value = applied_trgm_limit
                except Exception as exc:
                    lexical_rows = []
                    try:
                        conn.rollback()
                    except Exception:  # pragma: no cover - defensive
                        pass
                    logger.warning(
                        "rag.hybrid.lexical_query_failed",
                        extra={
                            "tenant": tenant,
                            "case": case_value,
                            "error": str(exc),
                        },
                    )
                    if not vector_rows:
                        raise
            # Debug: final lexical rows right before returning to retry wrapper
            try:
                logger.warning(
                    "rag.debug.rows.lexical.final",
                    count=len(lexical_rows),
                    first_len=(len(lexical_rows[0]) if lexical_rows else 0),
                )
            except Exception:
                pass
            return vector_rows, lexical_rows, (time.perf_counter() - started) * 1000

        vector_rows, lexical_rows, duration_ms = self._run_with_retries(
            _operation, op_name="search"
        )

        logger.info(
            "rag.hybrid.sql_counts",
            tenant=tenant,
            case=case_value,
            vec_rows=len(vector_rows),
            lex_rows=len(lexical_rows),
            alpha=alpha_value,
            min_sim=min_sim_value,
            trgm_limit=trgm_limit_value,
            applied_trgm_limit=applied_trgm_limit_value,
            fallback_limit_used=fallback_limit_used_value,
            distance_score_mode=distance_score_mode,
            duration_ms=duration_ms,
        )

        candidates: Dict[str, Dict[str, object]] = {}
        for row in vector_rows:
            vector_score_missing = len(row) < 6
            if not vector_score_missing:
                try:
                    raw_value = float(row[5])
                except (TypeError, ValueError):
                    vector_score_missing = True
                else:
                    if math.isnan(raw_value) or math.isinf(raw_value):
                        vector_score_missing = True
            (
                chunk_id,
                text_value,
                metadata,
                doc_hash,
                doc_id,
                score_raw,
            ) = self._normalise_result_row(row, kind="vector")
            text_value = text_value or ""
            key = str(chunk_id)
            metadata_dict = dict(metadata)
            entry = candidates.setdefault(
                key,
                {
                    "chunk_id": key,
                    "content": text_value,
                    "metadata": metadata_dict,
                    "doc_hash": doc_hash,
                    "doc_id": doc_id,
                    "vscore": 0.0,
                    "lscore": 0.0,
                    "_allow_below_cutoff": False,
                },
            )
            entry["chunk_id"] = chunk_id if chunk_id is not None else key
            if vector_score_missing:
                entry["_allow_below_cutoff"] = True
            else:
                distance_value = float(score_raw)
                if distance_score_mode == "inverse":
                    distance_value = max(0.0, distance_value)
                    vscore = 1.0 / (1.0 + distance_value)
                else:
                    vscore = max(0.0, 1.0 - float(distance_value))
                entry["vscore"] = max(float(entry.get("vscore", 0.0)), vscore)

        allow_trgm_fallback_below_cutoff = (
            fallback_limit_used_value is not None and alpha_value <= 0.0
        )

        for row in lexical_rows:
            lexical_score_missing = len(row) < 6
            if not lexical_score_missing:
                try:
                    raw_value = float(row[5])
                except (TypeError, ValueError):
                    lexical_score_missing = True
                else:
                    if math.isnan(raw_value) or math.isinf(raw_value):
                        lexical_score_missing = True
            (
                chunk_id,
                text_value,
                metadata,
                doc_hash,
                doc_id,
                score_raw,
            ) = self._normalise_result_row(row, kind="lexical")
            text_value = text_value or ""
            key = str(chunk_id)
            metadata_dict = dict(metadata)
            entry = candidates.setdefault(
                key,
                {
                    "chunk_id": key,
                    "content": text_value,
                    "metadata": metadata_dict,
                    "doc_hash": doc_hash,
                    "doc_id": doc_id,
                    "vscore": 0.0,
                    "lscore": 0.0,
                    "_allow_below_cutoff": False,
                },
            )
            entry["chunk_id"] = chunk_id if chunk_id is not None else key
            lscore_value = max(0.0, float(score_raw))
            entry["lscore"] = max(float(entry.get("lscore", 0.0)), lscore_value)
<<<<<<< HEAD
            if lexical_score_missing or allow_trgm_fallback_below_cutoff:
=======
            if lexical_score_missing:
>>>>>>> f8deddc8
                entry["_allow_below_cutoff"] = True

        fused_candidates = len(candidates)
        logger.info(
            "rag.hybrid.debug.fusion",
            extra={
                "tenant": tenant,
                "case": case_value,
                "candidates": fused_candidates,
                "has_vec": bool(vector_rows),
                "has_lex": bool(lexical_rows),
            },
        )
        results: List[Tuple[Chunk, bool]] = []
        has_vector_signal = (
            bool(vector_rows)
            and (query_vec is not None)
            and (not query_embedding_empty)
        )
        for entry in candidates.values():
            allow_below_cutoff = bool(entry.pop("_allow_below_cutoff", False))
            meta = dict(entry["metadata"])
            doc_hash = entry.get("doc_hash")
            doc_id = entry.get("doc_id")
            if doc_hash and not meta.get("hash"):
                meta["hash"] = doc_hash
            if doc_id is not None and "id" not in meta:
                meta["id"] = str(doc_id)
            if not strict_match(meta, tenant, case_value):
                candidate_tenant = meta.get("tenant")
                candidate_case = meta.get("case")
                reasons: List[str] = []
                if tenant is not None:
                    if candidate_tenant is None:
                        reasons.append("tenant_missing")
                    elif candidate_tenant != tenant:
                        reasons.append("tenant_mismatch")
                if case_value is not None:
                    if candidate_case is None:
                        reasons.append("case_missing")
                    elif candidate_case != case_value:
                        reasons.append("case_mismatch")
                logger.info(
                    "rag.strict.reject",
                    tenant=tenant,
                    case=case_value,
                    candidate_tenant=candidate_tenant,
                    candidate_case=candidate_case,
                    doc_hash=doc_hash,
                    doc_id=doc_id,
                    chunk_id=entry["chunk_id"],
                    reasons=reasons or ["unknown"],
                )
                continue
            try:
                vscore = float(entry.get("vscore", 0.0))
            except (TypeError, ValueError):
                vscore = 0.0
            if not has_vector_signal:
                vscore = 0.0
            try:
                lscore = float(entry.get("lscore", 0.0))
            except (TypeError, ValueError):
                lscore = 0.0
            lscore = max(0.0, lscore)
            if query_embedding_empty:
                fused = max(0.0, min(1.0, lscore))
            elif has_vector_signal:
                fused = max(
                    0.0,
                    min(1.0, alpha_value * vscore + (1.0 - alpha_value) * lscore),
                )
            else:
                fused = max(0.0, min(1.0, lscore))
            meta["vscore"] = vscore
            meta["lscore"] = lscore
            meta["fused"] = fused
            meta["score"] = fused
            results.append(
                (
                    Chunk(content=str(entry.get("content", "")), meta=meta),
                    allow_below_cutoff,
                )
            )

        results.sort(
            key=lambda item: float(item[0].meta.get("fused", 0.0)), reverse=True
        )
        below_cutoff = 0
        if min_sim_value > 0.0:
            below_cutoff = sum(
                1
                for chunk, _ in results
                if float(chunk.meta.get("fused", 0.0)) < min_sim_value
            )
            if below_cutoff > 0:
                metrics.RAG_QUERY_BELOW_CUTOFF_TOTAL.labels(tenant=tenant).inc(
                    float(below_cutoff)
                )
            filtered_results = [
                chunk
                for chunk, allow in results
                if allow or float(chunk.meta.get("fused", 0.0)) >= min_sim_value
            ]
        else:
            filtered_results = [chunk for chunk, _ in results]
        limited_results = filtered_results[:top_k]
        if not limited_results and results and min_sim_value > 0.0:
            try:
                logger.info(
                    "rag.hybrid.cutoff_fallback",
                    extra={
                        "tenant": tenant,
                        "case": case_value,
                        "requested_min_sim": min_sim_value,
                        "returned": len(limited_results),
                        "below_cutoff": below_cutoff,
                    },
                )
            except Exception:
                pass

        try:
            top_fused = (
                float(limited_results[0].meta.get("fused", 0.0))
                if limited_results
                else 0.0
            )
            top_v = (
                float(limited_results[0].meta.get("vscore", 0.0))
                if limited_results
                else 0.0
            )
            top_l = (
                float(limited_results[0].meta.get("lscore", 0.0))
                if limited_results
                else 0.0
            )
        except Exception:
            top_fused = top_v = top_l = 0.0

        logger.info(
            "rag.hybrid.debug.after_cutoff",
            extra={
                "tenant": tenant,
                "case": case_value,
                "returned": len(limited_results),
                "top_fused": top_fused,
                "top_vscore": top_v,
                "top_lscore": top_l,
                "min_sim": min_sim_value,
                "alpha": alpha_value,
                "distance_score_mode": distance_score_mode,
            },
        )

        metrics.RAG_SEARCH_MS.observe(duration_ms)
        logger.info(
            "RAG hybrid search executed: tenant=%s case=%s vector_candidates=%d lexical_candidates=%d fused_candidates=%d returned=%d duration_ms=%.2f",
            tenant,
            case_value,
            len(vector_rows),
            len(lexical_rows),
            fused_candidates,
            len(limited_results),
            duration_ms,
        )

        return HybridSearchResult(
            chunks=limited_results,
            vector_candidates=len(vector_rows),
            lexical_candidates=len(lexical_rows),
            fused_candidates=fused_candidates,
            duration_ms=duration_ms,
            alpha=alpha_value,
            min_sim=min_sim_value,
            vec_limit=vec_limit_value,
            lex_limit=lex_limit_value,
            below_cutoff=below_cutoff,
            returned_after_cutoff=len(filtered_results),
            query_embedding_empty=query_embedding_empty,
            applied_trgm_limit=applied_trgm_limit_value,
            fallback_limit_used=fallback_limit_used_value,
        )

    def health_check(self) -> bool:
        """Run a lightweight query to assert connectivity."""

        def _operation() -> bool:
            with self._connection() as conn:
                with conn.cursor() as cur:
                    cur.execute("SELECT 1")
                    cur.fetchone()
            return True

        return bool(self._run_with_retries(_operation, op_name="health_check"))

    def _group_by_document(self, chunks: Sequence[Chunk]) -> GroupedDocuments:
        grouped: GroupedDocuments = {}
        for chunk in chunks:
            tenant_value = chunk.meta.get("tenant")
            doc_hash = str(chunk.meta.get("hash"))
            source = chunk.meta.get("source", "")
            external_id = chunk.meta.get("external_id")
            if tenant_value in {None, "", "None"}:
                raise ValueError("Chunk metadata must include tenant")
            if not doc_hash or doc_hash == "None":
                raise ValueError("Chunk metadata must include hash")
            if external_id in {None, "", "None"}:
                logger.warning(
                    "Chunk without external_id encountered; falling back to hash",
                    extra={"tenant": tenant_value, "hash": doc_hash},
                )
                external_id = doc_hash
            tenant_uuid = self._coerce_tenant_uuid(tenant_value)
            tenant = str(tenant_uuid)
            external_id_str = str(external_id)
            key = (tenant, external_id_str)
            if key not in grouped:
                grouped[key] = {
                    "id": uuid.uuid4(),
                    "tenant_id": tenant,
                    "external_id": external_id_str,
                    "hash": doc_hash,
                    "content_hash": doc_hash,
                    "source": source,
                    "metadata": {
                        k: v
                        for k, v in chunk.meta.items()
                        if k not in {"tenant", "hash", "source"}
                    },
                    "chunks": [],
                }
            chunk_meta = dict(chunk.meta)
            chunk_meta["tenant"] = tenant
            chunk_meta["external_id"] = external_id_str
            grouped[key]["chunks"].append(
                Chunk(content=chunk.content, meta=chunk_meta, embedding=chunk.embedding)
            )
        return grouped

    def _ensure_documents(
        self,
        cur,
        grouped: GroupedDocuments,
    ) -> Tuple[Dict[DocumentKey, uuid.UUID], Dict[DocumentKey, str]]:  # type: ignore[no-untyped-def]
        document_ids: Dict[DocumentKey, uuid.UUID] = {}
        actions: Dict[DocumentKey, str] = {}
        for key, doc in grouped.items():
            tenant_uuid = self._coerce_tenant_uuid(doc["tenant_id"])
            external_id = str(doc["external_id"])
            content_hash = str(doc.get("content_hash", doc.get("hash", "")))
            storage_hash = self._compute_storage_hash(
                cur,
                tenant_uuid,
                content_hash,
                external_id,
            )
            doc["hash"] = storage_hash
            doc["content_hash"] = content_hash
            metadata_dict = dict(doc.get("metadata", {}))
            metadata_dict.setdefault("hash", content_hash)
            metadata = Json(metadata_dict)
            cur.execute(
                """
                SELECT id, hash
                FROM documents
                WHERE tenant_id = %s AND external_id = %s
                FOR UPDATE
                """,
                (str(tenant_uuid), external_id),
            )
            existing = cur.fetchone()
            if existing:
                document_id, stored_hash = existing
                if stored_hash == storage_hash:
                    document_ids[key] = document_id
                    actions[key] = "skipped"
                    logger.info(
                        "Skipping unchanged document during upsert",
                        extra={
                            "tenant": doc["tenant_id"],
                            "external_id": external_id,
                        },
                    )
                    continue
                cur.execute(
                    """
                    UPDATE documents
                    SET hash = %s,
                        source = %s,
                        metadata = %s,
                        deleted_at = NULL
                    WHERE id = %s
                    """,
                    (storage_hash, doc["source"], metadata, document_id),
                )
                document_ids[key] = document_id
                actions[key] = "replaced"
                continue

            document_id = doc["id"]
            cur.execute(
                """
                INSERT INTO documents (id, tenant_id, external_id, source, hash, metadata)
                VALUES (%s, %s, %s, %s, %s, %s)
                """,
                (
                    document_id,
                    str(tenant_uuid),
                    external_id,
                    doc["source"],
                    storage_hash,
                    metadata,
                ),
            )
            document_ids[key] = document_id
            actions[key] = "inserted"
        return document_ids, actions

    def _compute_storage_hash(
        self,
        cur,
        tenant_uuid: uuid.UUID,
        content_hash: str,
        external_id: str,
    ) -> str:
        if not content_hash:
            return content_hash
        tenant_value = str(tenant_uuid)
        cur.execute(
            """
            SELECT external_id
            FROM documents
            WHERE tenant_id = %s AND hash = %s
            LIMIT 1
            """,
            (tenant_value, content_hash),
        )
        existing = cur.fetchone()
        if existing:
            existing_external_id = existing[0]
            if existing_external_id and str(existing_external_id) != external_id:
                suffix = uuid.uuid5(uuid.NAMESPACE_URL, f"external:{external_id}")
                return f"{content_hash}:{suffix}"
        return content_hash

    def _coerce_tenant_uuid(self, tenant_id: object) -> uuid.UUID:
        try:
            return uuid.UUID(str(tenant_id))
        except (TypeError, ValueError):
            if tenant_id in {None, "", "None"}:
                raise ValueError("Chunk metadata must include a tenant identifier")
            derived = uuid.uuid5(uuid.NAMESPACE_URL, f"tenant:{tenant_id}")
            logger.warning(
                "Mapped legacy tenant identifier to deterministic UUID",
                extra={"tenant": tenant_id, "derived_tenant_uuid": str(derived)},
            )
            return derived

    def _replace_chunks(
        self,
        cur,
        grouped: GroupedDocuments,
        document_ids: Dict[DocumentKey, uuid.UUID],
        doc_actions: Dict[DocumentKey, str],
    ) -> Tuple[int, Dict[DocumentKey, Dict[str, float]]]:  # type: ignore[no-untyped-def]
        chunk_insert_sql = """
            INSERT INTO chunks (id, document_id, ord, text, tokens, metadata)
            VALUES (%s, %s, %s, %s, %s, %s)
        """
        embedding_insert_sql = """
            INSERT INTO embeddings (id, chunk_id, embedding)
            VALUES (%s, %s, %s::vector)
            ON CONFLICT (chunk_id) DO UPDATE SET embedding = EXCLUDED.embedding
        """

        inserted = 0
        per_doc_stats: Dict[DocumentKey, Dict[str, float]] = {}
        for key, doc in grouped.items():
            action = doc_actions.get(key, "inserted")
            if action == "skipped":
                per_doc_stats[key] = {"chunk_count": 0, "duration_ms": 0.0}
                continue
            document_id = document_ids[key]
            started = time.perf_counter()
            cur.execute(
                "DELETE FROM embeddings WHERE chunk_id IN (SELECT id FROM chunks WHERE document_id = %s)",
                (document_id,),
            )
            cur.execute("DELETE FROM chunks WHERE document_id = %s", (document_id,))

            chunk_rows = []
            embedding_rows = []
            chunk_count = 0
            for index, chunk in enumerate(doc["chunks"]):
                chunk_id = uuid.uuid4()
                embedding_values = chunk.embedding
                is_empty_embedding = (
                    embedding_values is None
                    or _is_effectively_zero_vector(embedding_values)
                )
                if is_empty_embedding:
                    metrics.RAG_EMBEDDINGS_EMPTY_TOTAL.inc()
                    logger.warning(
                        "embedding.empty",
                        extra={
                            "tenant": doc["tenant_id"],
                            "doc_id": str(document_id),
                            "chunk_id": str(chunk_id),
                            "source": doc.get("source"),
                        },
                    )
                tokens = self._estimate_tokens(chunk.content)
                chunk_rows.append(
                    (
                        chunk_id,
                        document_id,
                        index,
                        chunk.content,
                        tokens,
                        Json(dict(chunk.meta)),
                    )
                )
                chunk_count += 1
                if not is_empty_embedding:
                    vector_value = self._format_vector(embedding_values)
                    embedding_rows.append((uuid.uuid4(), chunk_id, vector_value))

            if chunk_rows:
                cur.executemany(chunk_insert_sql, chunk_rows)
            if embedding_rows:
                cur.executemany(embedding_insert_sql, embedding_rows)
            inserted += chunk_count
            per_doc_stats[key] = {
                "chunk_count": float(chunk_count),
                "duration_ms": (time.perf_counter() - started) * 1000,
            }
        return inserted, per_doc_stats

    def _estimate_tokens(self, content: str) -> int:
        return max(1, len(content.split()))

    def _format_vector(self, values: Sequence[float]) -> str:
        if len(values) != EMBEDDING_DIM:
            raise ValueError(
                f"Embedding dimension mismatch: expected {EMBEDDING_DIM}, got {len(values)}"
            )
        return "[" + ",".join(f"{float(v):.6f}" for v in values) + "]"

    def _embed_query(self, query: str) -> List[float]:
        base = float(len(query.strip()) or 1)
        return [base] + [0.0] * (EMBEDDING_DIM - 1)

    def _distance_to_score(self, distance: float) -> float:
        try:
            value = float(distance)
        except (TypeError, ValueError):
            return 0.0
        if math.isnan(value) or math.isinf(value):
            return 0.0
        if value < 0:
            value = 0.0
        return 1.0 / (1.0 + value)

    def _score_from_distance(
        self, distance: float | None, mode: str = "inverse"
    ) -> float:
        if distance is None:
            return 0.0
        if mode == "linear":
            try:
                value = float(distance)
            except (TypeError, ValueError):
                return 0.0
            if math.isnan(value) or math.isinf(value):
                return 0.0
            if value < 0:
                value = 0.0
            return max(0.0, min(1.0, 1.0 - value))
        return self._distance_to_score(distance)

    def _normalise_filter_value(self, value: object) -> str:
        if isinstance(value, bool):
            return "true" if value else "false"
        if isinstance(value, (int, float)):
            return str(value)
        if isinstance(value, uuid.UUID):
            return str(value)
        return str(value)

    def _run_with_retries(self, fn: Callable[[], T], *, op_name: str) -> T:
        """Execute ``fn`` with retry semantics and return its ``TypeVar`` result.

        The callable ``fn`` is invoked until it succeeds or the configured
        number of attempts is exhausted. Each retry waits ``attempt *
        self._retry_base_delay`` seconds, providing a linear backoff. Using the
        ``Callable[[], T]`` signature together with ``TypeVar('T')`` preserves
        the original return type (float, tuple, bool, ...), so callers receive
        the exact value produced by ``fn`` once it finally succeeds.
        """
        last_exc: Exception | None = None
        for attempt in range(1, self._retries + 1):
            try:
                return fn()
            except Exception as exc:  # pragma: no cover - requires failure injection
                last_exc = exc
                logger.warning(
                    "pgvector operation failed, retrying",
                    operation=op_name,
                    attempt=attempt,
                    exc_type=exc.__class__.__name__,
                    exc_message=str(exc),
                )
                metrics.RAG_RETRY_ATTEMPTS.labels(operation=op_name).inc()
                if attempt == self._retries:
                    raise
                time.sleep(self._retry_base_delay * attempt)
        if last_exc is not None:  # pragma: no cover - defensive
            raise last_exc
        raise RuntimeError("retry loop exited without result")


_DEFAULT_CLIENT: Optional[VectorStore] = None


def _resolve_vector_schema() -> str:
    """Return the schema configured for the default vector store.

    The management commands rely on :func:`get_default_client` to run SQL
    statements such as index rebuilds. In multi-store setups we determine the
    schema according to the active default scope, honouring the ``default``
    flag used by :class:`~ai_core.rag.vector_store.VectorStoreRouter`.
    """

    schema_env = os.getenv("RAG_VECTOR_SCHEMA")
    if schema_env:
        return schema_env

    stores_config: Mapping[str, Mapping[str, object]] | None = None
    configured_default_scope: str | None = None
    try:  # pragma: no cover - requires Django settings
        from django.conf import settings  # type: ignore

        configured = getattr(settings, "RAG_VECTOR_STORES", None)
        if isinstance(configured, Mapping):
            stores_config = configured
        configured_default_scope = getattr(settings, "RAG_VECTOR_DEFAULT_SCOPE", None)
    except Exception:
        stores_config = None

    if stores_config:
        target_scope: str | None = None
        if configured_default_scope and configured_default_scope in stores_config:
            target_scope = configured_default_scope
        else:
            for scope_name, config in stores_config.items():
                if isinstance(config, Mapping) and config.get("default"):
                    target_scope = scope_name
                    break
        if target_scope is None:
            if "global" in stores_config:
                target_scope = "global"
            else:
                try:
                    target_scope = next(iter(stores_config))
                except StopIteration:  # pragma: no cover - defensive
                    target_scope = None
        if target_scope and target_scope in stores_config:
            config = stores_config[target_scope]
            schema_value = config.get("schema") if isinstance(config, Mapping) else None
            if schema_value:
                return str(schema_value)

    return "rag"


def get_default_client() -> PgVectorClient:
    global _DEFAULT_CLIENT
    if _DEFAULT_CLIENT is None:
        _DEFAULT_CLIENT = PgVectorClient.from_env(schema=_resolve_vector_schema())
    return cast(PgVectorClient, _DEFAULT_CLIENT)


def reset_default_client() -> None:
    global _DEFAULT_CLIENT
    if _DEFAULT_CLIENT is not None:
        _DEFAULT_CLIENT.close()
    _DEFAULT_CLIENT = None


atexit.register(reset_default_client)

try:  # pragma: no cover - celery optional
    from celery.signals import worker_shutdown
except Exception:  # pragma: no cover
    worker_shutdown = None
else:  # pragma: no cover - requires celery runtime

    @worker_shutdown.connect  # type: ignore[attr-defined]
    def _close_pgvector_pool(**_kwargs):
        reset_default_client()<|MERGE_RESOLUTION|>--- conflicted
+++ resolved
@@ -1071,11 +1071,9 @@
             entry["chunk_id"] = chunk_id if chunk_id is not None else key
             lscore_value = max(0.0, float(score_raw))
             entry["lscore"] = max(float(entry.get("lscore", 0.0)), lscore_value)
-<<<<<<< HEAD
+
             if lexical_score_missing or allow_trgm_fallback_below_cutoff:
-=======
-            if lexical_score_missing:
->>>>>>> f8deddc8
+
                 entry["_allow_below_cutoff"] = True
 
         fused_candidates = len(candidates)
