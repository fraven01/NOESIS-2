--- conflicted
+++ resolved
@@ -27,28 +27,23 @@
 class StaticSearchAdapter(BaseSearchAdapter):
     """Search adapter returning a static sequence of results."""
 
-<<<<<<< HEAD
-    def __init__(self, provider: str, results: list[ProviderSearchResult], status_code: int = 200) -> None:
-        self.provider_name = provider
-=======
+
     def __init__(
         self, provider: str, results: list[ProviderSearchResult], status_code: int = 200
     ) -> None:
         self._provider = provider
->>>>>>> 9d714807
         self._results = results
         self._status_code = status_code
 
     def search(self, query: str, *, max_results: int) -> SearchAdapterResponse:
         return SearchAdapterResponse(results=self._results[:max_results], status_code=self._status_code)
 
-<<<<<<< HEAD
-=======
+
     def search(self, query: str, *, limit: int) -> SearchAdapterResponse:
         return SearchAdapterResponse(
             results=self._results[:limit], status_code=self._status_code
         )
->>>>>>> 9d714807
+
 
 class RaisingSearchAdapter(BaseSearchAdapter):
     """Adapter that raises a configured provider error when searched."""
@@ -57,9 +52,7 @@
         self.provider_name = provider
         self._error = error
 
-<<<<<<< HEAD
-    def search(self, query: str, *, max_results: int) -> SearchAdapterResponse:  # pragma: no cover - never returns
-=======
+
     @property
     def provider(self) -> str:
         return self._provider
@@ -67,7 +60,7 @@
     def search(
         self, query: str, *, limit: int
     ) -> SearchAdapterResponse:  # pragma: no cover - never returns
->>>>>>> 9d714807
+
         raise self._error
 
 
