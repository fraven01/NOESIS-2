--- conflicted
+++ resolved
@@ -175,13 +175,9 @@
 
     settings.RAG_INDEX_KIND = "HNSW"
 
-<<<<<<< HEAD
+
     def fake_operator_class_exists(cur, operator_class: str, access_method: str) -> bool:
-=======
-    def fake_operator_class_exists(
-        self, cur, operator_class: str, access_method: str
-    ) -> bool:
->>>>>>> e7d9185c
+
         if operator_class == "vector_cosine_ops":
             return False
         return operator_class == "vector_l2_ops"
