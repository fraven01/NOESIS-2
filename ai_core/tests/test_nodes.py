import pytest

from ai_core.infra.mask_prompt import mask_prompt
from ai_core.infra.prompts import load
from ai_core.nodes import (
    retrieve,
    compose,
    extract,
    classify,
    assess,
    draft_blocks,
    needs,
)
from ai_core.nodes._prompt_runner import run_prompt_node
from ai_core.rag.schemas import Chunk

META = {"tenant": "t1", "case": "c1", "trace_id": "tr"}


def test_retrieve_returns_snippets(settings):
    settings.RAG_ENABLED = True

    class _Client:
        def __init__(self, chunks):
            self._chunks = chunks

        def search(self, query, filters, top_k=5):
            return self._chunks

    chunk = Chunk(
        "Hello 123", {"tenant": "t1", "case": "c1", "source": "s1", "hash": "h"}
    )
    client = _Client([chunk])
    state, result = retrieve.run({"query": "Hello"}, META.copy(), client=client)
    assert result["snippets"][0]["text"] == "Hello 123"
    assert result["snippets"][0]["source"] == "s1"
    assert state["snippets"] == result["snippets"]


def test_retrieve_skips_when_disabled(settings, caplog):
    settings.RAG_ENABLED = False
    with caplog.at_level("INFO"):
        state, result = retrieve.run({"query": "Hello"}, META.copy(), client=None)
    assert result["snippets"] == []
    assert state["snippets"] == []
    assert result["confidence"] == 0.0
    assert "RAG is disabled" in caplog.text


def test_retrieve_requires_client_when_enabled(settings):
    settings.RAG_ENABLED = True
    with pytest.raises(ValueError):
        retrieve.run({"query": "Hello"}, META.copy(), client=None)


def _mock_call(called):
    def inner(label, prompt, metadata, **kwargs):
        called["label"] = label
        called["prompt"] = prompt
        called["meta"] = metadata
        return {"text": "resp", "usage": {}, "model": "m"}

    return inner


def test_compose_masks_and_sets_version(monkeypatch):
    called = {}
    monkeypatch.setattr("ai_core.llm.client.call", _mock_call(called))
    state = {
        "question": "Number 1234?",
        "snippets": [{"text": "Answer", "source": "s"}],
    }
    prompt = load("retriever/answer")
    snippets_text = "\n".join(s.get("text", "") for s in state["snippets"])
    expected_prompt = mask_prompt(
        f"{prompt['text']}\n\nQuestion: {state['question']}\nContext:\n{snippets_text}"
    )
    new_state, result = compose.run(state, META.copy())
    assert called["label"] == "synthesize"
    assert called["prompt"] == expected_prompt
    assert called["meta"]["prompt_version"] == "v1"
    assert new_state["answer"] == "resp"
    assert result["answer"] == "resp"


def test_extract_classify_assess(monkeypatch):
    called = {}
    monkeypatch.setattr("ai_core.llm.client.call", _mock_call(called))
    state = {"text": "Fact 42"}
    extract_prompt = mask_prompt(f"{load('extract/items')['text']}\n\n{state['text']}")
    new_state, _ = extract.run(state, META.copy())
    assert called["label"] == "extract"
    assert called["prompt"] == extract_prompt
    assert new_state["items"] == "resp"

    classify_prompt = mask_prompt(
        f"{load('classify/mitbestimmung')['text']}\n\n{state['text']}"
    )
    new_state, _ = classify.run(state, META.copy())
    assert called["label"] == "classify"
    assert called["prompt"] == classify_prompt
    assert new_state["classification"] == "resp"

    assess_prompt = mask_prompt(f"{load('assess/risk')['text']}\n\n{state['text']}")
    new_state, _ = assess.run(state, META.copy())
    assert called["label"] == "analyze"
    assert called["prompt"] == assess_prompt
    assert new_state["risk"] == "resp"


def test_prompt_runner_default(monkeypatch):
    called = {}

    def fake_load(alias):
        called["alias"] = alias
        return {"text": "Prompt", "version": "v42"}

    def fake_mask(value, **kwargs):
        called["masked"] = value
        return value

    def fake_call(label, prompt, metadata):
        called["label"] = label
        called["prompt"] = prompt
        called["meta"] = metadata
        return {"text": "resp"}

    monkeypatch.setattr("ai_core.nodes._prompt_runner.load", fake_load)
    monkeypatch.setattr("ai_core.nodes._prompt_runner.mask_prompt", fake_mask)
    monkeypatch.setattr("ai_core.nodes._prompt_runner.client.call", fake_call)

    state = {"text": "Sensitive"}
    meta = META.copy()
    new_state, node_meta = run_prompt_node(
        trace_name="unit",
        prompt_alias="scope/test",
        llm_label="label",
        state_key="result",
        state=state,
        meta=meta,
    )

    assert called["alias"] == "scope/test"
    assert called["label"] == "label"
    assert called["prompt"].endswith("\n\nSensitive")
    assert called["meta"]["prompt_version"] == "v42"
    assert meta["prompt_version"] == "v42"
    assert new_state["result"] == "resp"
    assert node_meta == {"result": "resp", "prompt_version": "v42"}


def test_prompt_runner_with_result_shaper(monkeypatch):
    monkeypatch.setattr(
        "ai_core.nodes._prompt_runner.load",
        lambda alias: {"text": "Prompt", "version": "v1"},
    )
<<<<<<< HEAD
    monkeypatch.setattr(
        "ai_core.nodes._prompt_runner.mask_prompt", lambda value, **kwargs: value
    )
=======
    monkeypatch.setattr("ai_core.nodes._prompt_runner.mask_prompt", lambda value: value)
>>>>>>> f02aa04e

    def fake_call(label, prompt, metadata):
        return {"text": "resp", "usage": {}}

    monkeypatch.setattr("ai_core.nodes._prompt_runner.client.call", fake_call)

    shaped_state, shaped_meta = run_prompt_node(
        trace_name="unit",
        prompt_alias="alias",
        llm_label="label",
        state_key="value",
        state={},
        meta=META.copy(),
        result_shaper=lambda result: (result["text"].upper(), {"raw": result["text"]}),
    )

    assert shaped_state["value"] == "RESP"
    assert shaped_meta["value"] == "RESP"
    assert shaped_meta["raw"] == "resp"
    assert shaped_meta["prompt_version"] == "v1"


def test_draft_blocks(monkeypatch):
    called = {}
    monkeypatch.setattr("ai_core.llm.client.call", _mock_call(called))
    state = {}
    new_state, result = draft_blocks.run(state, META.copy())
    assert called["label"] == "draft"
    # all three prompt segments should be present
    assert "Systembeschreibung" in called["prompt"]
    assert "Funktionsliste" in called["prompt"]
    assert "Standard-Klauselvorschläge" in called["prompt"]
    assert new_state["draft"] == "resp"
    assert result["draft"] == "resp"


def test_needs_mapping():
    state = {"info_state": {"purpose": "Acme", "extra": "foo"}}
    new_state, result = needs.run(state, META.copy())
    assert result["filled"] == ["purpose"]
    assert result["missing"] == ["deployment_model", "main_components"]
    assert result["ignored"] == ["extra"]
    assert new_state["needs"] == result


def test_tracing_called(monkeypatch):
    payloads = []
    monkeypatch.setattr(
        "ai_core.infra.tracing._dispatch_langfuse", lambda *a, **k: None
    )
    monkeypatch.setattr("ai_core.infra.tracing._log", lambda p: payloads.append(p))
    called = {}
    monkeypatch.setattr("ai_core.llm.client.call", _mock_call(called))
    state = {"question": "Q?", "snippets": []}
    compose.run(state, META.copy())
    assert payloads[0]["event"] == "node.start"
    assert payloads[0]["node"] == "compose"
    assert payloads[0]["tenant"] == "t1"
    assert payloads[0]["prompt_version"] == "v1"<|MERGE_RESOLUTION|>--- conflicted
+++ resolved
@@ -154,13 +154,11 @@
         "ai_core.nodes._prompt_runner.load",
         lambda alias: {"text": "Prompt", "version": "v1"},
     )
-<<<<<<< HEAD
+
     monkeypatch.setattr(
         "ai_core.nodes._prompt_runner.mask_prompt", lambda value, **kwargs: value
     )
-=======
-    monkeypatch.setattr("ai_core.nodes._prompt_runner.mask_prompt", lambda value: value)
->>>>>>> f02aa04e
+
 
     def fake_call(label, prompt, metadata):
         return {"text": "resp", "usage": {}}
